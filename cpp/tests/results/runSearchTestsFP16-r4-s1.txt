Running search tests
: Cuda backend thread 0: Found GPU Tesla V100-SXM2-16GB memory 16945512448 compute capability major 7 minor 0
: Cuda backend thread 0: Model version 3 useFP16 = true useNHWC = false
: Cuda backend thread 0: Model name: s67105280-d24430742-b6c96
GAME 1 ==========================================================================
(An ordinary pro game)

MoveNum: 20 HASH: 05F9432B3C27CFBE22A0664707FA5C6F
   A B C D E F G H J K L M N O P Q R S T
19 . . . . . . . . . . . . . . . . . . .
18 . . . . . . . . . . . . . . . . . . .
17 . . . O . . . . . . . . . X . . . . .
16 . . . . . . . . . . . . . . . . X . .
15 . . . . . . . . . . . . . . . . . . .
14 . . . . . . . . . . . . . . . . . . .
13 . . . . . . . . . . . . . . . . X . .
12 . . . . . . . . . . . . . . . . . . .
11 . . . . . . . . . . . . . . O . O . .
10 . . . . . . . . . . . . . . . . . . .
 9 . . O . . . . . . . . . . . . . . . .
 8 . . . . . . . . . . . . . . . . . . .
 7 . . . . . . . . . . . . . . . O . . .
 6 . . X X2. . . . . . . . . . . . O . .
 5 . . O1. O3. . . . . . . . . . O X . .
 4 . . . O . X . . . . . . . . . . X . .
 3 . . . . . . . . . . . . . X . X . . .
 2 . . . . . . . . . . . . . . . . . . .
 1 . . . . . . . . . . . . . . . . . . .

Root visits: 200
NN rows: 173
NN batches: 173
NN avg batch size: 1
PV: F6 F5 G5 G4 F3 G6 H5 E6
Tree:
: T  11.23c W  10.04c S   1.19c ( +2.4 L  +2.4) N     200  --  F6 F5 G5 G4 F3 G6 H5
---Black(v)---
F6  : T  11.27c W  10.09c S   1.18c ( +2.4 L  +2.4) LCB   14.10c P 22.76% WF 10.16% PSV      66 N      66  --  F6 F5 G5 G4 F3 G6 H5 E6
B5  : T   9.82c W   8.79c S   1.03c ( +2.1 L  +2.1) LCB   16.15c P  9.48% WF 10.48% PSV      34 N      34  --  B5 B4 D5 C4 E4 B6 B7 A5
C15 : T   7.76c W   6.85c S   0.92c ( +1.8 L  +1.8) LCB   15.23c P  1.91% WF 10.83% PSV      19 N      19  --  C15 F5 C17 C18 D16 E17
D16 : T   8.14c W   7.19c S   0.96c ( +1.9 L  +1.9) LCB   13.90c P  1.96% WF 10.73% PSV      16 N      16  --  D16 C16 C17 E17 C15
D5  : T  14.75c W  13.25c S   1.51c ( +3.0 L  +3.0) LCB   20.91c P  9.14% WF  9.53% PSV      15 N      15  --  D5 E4 C4 C3 B5 B4 F6 F5
D3  : T  10.47c W   9.34c S   1.13c ( +2.3 L  +2.3) LCB   18.52c P  4.61% WF 10.30% PSV      14 N      14  --  D3 C3 E3 F5 G5 G4
F7  : T  13.66c W  12.25c S   1.40c ( +2.8 L  +2.8) LCB   23.79c P  6.81% WF  9.75% PSV      12 N      12  --  F7 F5 G5 G4 H4 G3
D9  : T   9.40c W   8.33c S   1.07c ( +2.1 L  +2.1) LCB   22.14c P  2.28% WF 10.46% PSV      10 N      10  --  D9 D10 C10 C11 B10
E6  : T  21.22c W  19.12c S   2.10c ( +4.2 L  +4.2) LCB   31.58c P 10.47% WF  8.60% PSV       9 N       9  --  E6 F5 F6 G5
F5  : T  19.10c W  17.19c S   1.91c ( +3.8 L  +3.8) LCB   58.42c P  3.49% WF  9.15% PSV       3 N       4  --  F5 E6 E7 F6
MoveNum: 40 HASH: 9945216072DFA0AA3EC266BA46365777
   A B C D E F G H J K L M N O P Q R S T
19 . . . . . . . . . . . . . . . . . . .
18 . . . . . . . . . . . . . . . . . . .
17 . . . O . . . . . . . . . X . . . . .
16 . . . . . . . . . . . . . . . . X . .
15 . . . . . . . . . . . . . . . . . . .
14 . . . . . . . . . . . . . . . . . . .
13 . . . . . . . . . . . . . . . . X . .
12 . . . . . . . . . . . . . . . . . . .
11 . . . O3. . . . . . . . . . O . O . .
10 . . . . . . . . . . . . . . . . . . .
 9 . . O . X2. . . . . . . . . . . . . .
 8 . . . . . . . . . . . . . . . . . . .
 7 . O . . . . O . . . . . . . . O . . .
 6 . X X X X X O . . . . . . . . . O . .
 5 . X O . O O X X . . . . . . . O X . .
 4 . X O O . X . . . . . . . . . . X . .
 3 . O . O . . . . . . . . . X . X . . .
 2 . . O O1X . . . . . . . . . . . . . .
 1 . . . . . . . . . . . . . . . . . . .

Root visits: 200
NN rows: 191
NN batches: 191
NN avg batch size: 1
PV: G9 F3 G3 F2 G2 E4 G4 J7 F1 E3 K5 L7 M5
Tree:
: T  -3.69c W  -3.49c S  -0.20c ( -0.4 L  -0.4) N     200  --  G9 F3 G3 F2 G2 E4 G4
---Black(v)---
G9  : T  -4.98c W  -4.66c S  -0.32c ( -0.6 L  -0.6) LCB   -1.70c P 19.50% WF  8.95% PSV      78 N      78  --  G9 F3 G3 F2 G2 E4 G4 J7
F3  : T  -4.67c W  -4.33c S  -0.34c ( -0.7 L  -0.7) LCB   -0.38c P 11.71% WF  8.85% PSV      43 N      45  --  F3 F10 F9 G9 G10 H9 E10
F10 : T  -5.76c W  -5.35c S  -0.41c ( -0.8 L  -0.8) LCB    0.89c P  3.78% WF  9.00% PSV      19 N      22  --  F10 F3 G3 F2 G2 E4 G4 J6
G8  : T  -4.97c W  -4.61c S  -0.36c ( -0.7 L  -0.7) LCB    9.62c P  2.55% WF  8.83% PSV      10 N      10  --  G8 F3 G3 F2 G2
D9  : T  -1.25c W  -1.26c S   0.01c ( +0.0 L  +0.0) LCB   11.49c P  4.24% WF  8.32% PSV       8 N       9  --  D9 C10 G9 F3 G3 F2
E11 : T   1.72c W   1.34c S   0.38c ( +0.8 L  +0.8) LCB   13.39c P  5.95% WF  7.94% PSV       8 N       8  --  E11 D12 E12 D13 E13
E4  : T   2.52c W   2.07c S   0.45c ( +0.9 L  +0.9) LCB   24.36c P  5.30% WF  7.86% PSV       6 N       7  --  E4 D5 G9 G4 G3
C10 : T  -0.57c W  -0.68c S   0.11c ( +0.2 L  +0.2) LCB   10.71c P  3.80% WF  8.27% PSV       6 N       6  --  C10 D10 D9 B10 C8
C8  : T   3.20c W   2.68c S   0.52c ( +1.0 L  +1.0) LCB   25.21c P  4.81% WF  7.85% PSV       5 N       5  --  C8 B8 D9 C10 G9
D10 : T   3.79c W   3.22c S   0.57c ( +1.1 L  +1.1) LCB   48.46c P  3.85% WF  7.83% PSV       4 N       4  --  D10 C10 E11 D12
F8  : T  -1.99c W  -1.94c S  -0.04c ( -0.1 L  -0.1) LCB   28.51c P  1.92% WF  8.46% PSV       4 N       4  --  F8 F3 G3 F2
E3  : T   6.57c W   5.73c S   0.84c ( +1.7 L  +1.7) LCB  260.00c P  1.70% WF  7.85% PSV       1 N       1  --  E3
MoveNum: 61 HASH: 808F53C1CE55A05FFFB9546B32D7D98B
   A B C D E F G H J K L M N O P Q R S T
19 . . . . . . . . . . . . . . . . . . .
18 . . . . . . . . . . . . . . . . . . .
17 . . . O . . . . . . . . . X . . . . .
16 . . . . . . . . . . . . . . . . X . .
15 . . . . . . . . . . . . . . . . . . .
14 . . . O . X3. . . . . . . . . . . . .
13 . . . . . O2. . . . X1. . . . . X . .
12 . . O . X . X X X . . . . . . . . . .
11 . . . O . X O O O O . . . . O . O . .
10 . . . . X . . . . . . . . . . . . . .
 9 . . O O X . O . . . . . . . . . . . .
 8 . . X O X . . . . . . . . . . . . . .
 7 . O . . . . O . . . . . . . . O . . .
 6 . X X X X X O . X . . . . . . . O . .
 5 . X O . O O X X . . . . . . . O X . .
 4 . X O O . X . . . . . . . . . . X . .
 3 . O . O . . . . . . . . . X . X . . .
 2 . . O O X . . . . . . . . . . . . . .
 1 . . . . . . . . . . . . . . . . . . .

Root visits: 200
NN rows: 192
NN batches: 192
NN avg batch size: 1
PV: E13 F12 G13 B8 B9 F3 C7 D7 A8
Tree:
: T  -2.91c W  -2.81c S  -0.10c ( -0.2 L  -0.2) N     200  --  E13 F12 G13 B8 B9 F3 C7
---White(^)---
E13 : T  -1.81c W  -1.81c S   0.00c ( +0.0 L  +0.0) LCB   -4.82c P 42.93% WF 13.66% PSV     130 N     130  --  E13 F12 G13 B8 B9 F3 C7 D7
F3  : T  -4.45c W  -4.21c S  -0.24c ( -0.5 L  -0.5) LCB  -12.36c P 15.37% WF 12.77% PSV      29 N      32  --  F3 G3 E4 G4 F2 G2 J7 K7
K7  : T  -0.99c W  -1.10c S   0.10c ( +0.2 L  +0.2) LCB  -10.61c P  2.94% WF 13.60% PSV      10 N      10  --  K7 J7 J8 K8 L8 K9
J7  : T  -2.53c W  -2.47c S  -0.06c ( -0.1 L  -0.1) LCB  -14.37c P  3.78% WF 13.28% PSV       9 N      10  --  J7 K7 K8 L7 L8 M7 M8
K8  : T  -1.59c W  -1.62c S   0.02c ( +0.0 L  +0.0) LCB  -25.33c P  2.15% WF 13.44% PSV       6 N       6  --  K8 E13 F3 G3
F12 : T -30.77c W -28.06c S  -2.71c ( -5.4 L  -5.4) LCB -108.66c P  9.96% WF  8.74% PSV       4 N       4  --  F12 E13 F3 G3
G13 : T  -7.14c W  -6.57c S  -0.57c ( -1.1 L  -1.1) LCB  -60.90c P  3.18% WF 12.48% PSV       4 N       4  --  G13 E13 E14
G4  : T -10.40c W  -9.53c S  -0.88c ( -1.8 L  -1.8) LCB -147.15c P  2.37% WF 12.02% PSV       2 N       3  --  G4 G3 F3
MoveNum: 82 HASH: C95B8F130DC8B4C07C1862A41AC27FD7
   A B C D E F G H J K L M N O P Q R S T
19 . . . . . . . . . . . . . . . . . . .
18 . . . . . . . . . . . . . . . . . . .
17 . . . O . . . . . . . . . X . X O . .
16 . . . . . X O . . . . . . . . . X . .
15 . . . . . X O . . . . . . . . . . . .
14 . . O O O X O . . . . . . . . . . . .
13 . O . O X O O . . . X . . . . . X . .
12 . X O X X X X X X . . . . . . . . . .
11 . . X O . X O O O O . . . . O . O . .
10 . . . . X . . . . . . . . . . . . . .
 9 . . O O X . O . . . . . . . . . . . .
 8 . . X O X . . . . . . . . . . . . . .
 7 . O . . . . O . . . . . . . . O . . .
 6 . X X X X X O . X . . . O3. X2. O . .
 5 . X O . O O X X . . . . . . . O X . .
 4 . X O O . X . . . . . . O1. . . X . .
 3 . O . O . . . . . . . . . X . X . . .
 2 . . O O X . . . . . . . . . . . . . .
 1 . . . . . . . . . . . . . . . . . . .

Root visits: 200
NN rows: 189
NN batches: 189
NN avg batch size: 1
PV: P7 Q6 P5 P8 O8 P9 F17 G17
Tree:
: T -30.28c W -27.45c S  -2.83c ( -5.7 L  -5.7) N     200  --  P7 Q6 P5 P8 O8 P9 F17
---Black(v)---
P7  : T -35.36c W -32.01c S  -3.35c ( -6.8 L  -6.8) LCB  -31.15c P  3.14% WF 19.84% PSV      84 N      84  --  P7 Q6 P5 P8 O8 P9 F17 G17
Q6  : T -25.06c W -22.75c S  -2.32c ( -4.7 L  -4.7) LCB  -18.42c P 39.23% WF 15.27% PSV      51 N      52  --  Q6 P7 R7 S6 P5 R8 F17 G17
F17 : T -27.64c W -25.05c S  -2.59c ( -5.2 L  -5.2) LCB  -20.76c P 26.41% WF 16.37% PSV      45 N      46  --  F17 G17 G18 H18 F18 K17 C13 F3
C13 : T -24.21c W -22.21c S  -2.00c ( -4.0 L  -4.0) LCB   -5.19c P  7.71% WF 15.73% PSV       9 N      10  --  C13 F17 Q6 P7 R7 S6 S7
G17 : T -25.96c W -23.53c S  -2.44c ( -4.9 L  -4.9) LCB    2.61c P  3.18% WF 16.44% PSV       4 N       4  --  G17 F17 E17
P5  : T -25.28c W -23.01c S  -2.27c ( -4.6 L  -4.6) LCB   76.32c P  2.86% WF 16.36% PSV       3 N       3  --  P5 F17
MoveNum: 103 HASH: 3429D137FCCD32D5C5B76D34EF43E41C
   A B C D E F G H J K L M N O P Q R S T
19 . . . . . . . . . . . . . . . . . . .
18 . . . . . . . . . . . . . . . O X1. .
17 . . . O . . . . . . . . . X O X . X .
16 . . . . . X O . . . . . . . O2. X . .
15 . . . . . X O . . . . . . . . . . . .
14 . . O O O X O . . . . . . . . . . . .
13 . O X3O X O O . . . X . . . . . X . .
12 . X . X X X X X X . . . . . . . . . .
11 . . X O . X O O O O . O . . O . O . .
10 . . . . X . . . . . . . . . . . . . .
 9 . . O O X . O . . . . . . . . . . . .
 8 . . X O X . . . . . . . . . O O . . .
 7 . O . . . . O . . . . . . . X O X . .
 6 . X X X X X O . X X X . O . X X . X .
 5 . X O . O O X X . O X . X . . O X . .
 4 . X O O . X . . . O . . O . . . X . .
 3 . O . O . . O . O . . . . X . X . . .
 2 . . O O X . . . . . . . . . . . . . .
 1 . . . . . . . . . . . . . . . . . . .

Root visits: 200
NN rows: 189
NN batches: 189
NN avg batch size: 1
PV: F17 L4 L3 M3 G4 L2 K3 P18 O18 Q19
Tree:
: T -18.75c W -17.29c S  -1.46c ( -2.9 L  -2.9) N     200  --  F17 L4 L3 M3 G4 L2 K3
---White(^)---
F17 : T -17.57c W -16.26c S  -1.31c ( -2.6 L  -2.6) LCB  -21.44c P 59.89% WF 18.89% PSV     174 N     174  --  F17 L4 L3 M3 G4 L2 K3 P18
G4  : T -29.25c W -26.55c S  -2.70c ( -5.4 L  -5.4) LCB  -67.44c P  9.99% WF 15.34% PSV       8 N       8  --  G4 F17 G17 G18 H18 F18
P18 : T -23.63c W -21.39c S  -2.24c ( -4.5 L  -4.5) LCB  -55.17c P  5.86% WF 16.86% PSV       7 N       8  --  P18 F17 G17 F18 G18 F3
G17 : T -26.13c W -23.93c S  -2.20c ( -4.4 L  -4.4) LCB  -99.95c P  4.63% WF 16.40% PSV       4 N       5  --  G17 F3 G4 G2
O18 : T -28.48c W -25.83c S  -2.65c ( -5.3 L  -5.3) LCB -260.00c P  1.79% WF 16.31% PSV       1 N       2  --  O18 F17
L16 : T -29.11c W -26.50c S  -2.61c ( -5.3 L  -5.3) LCB -260.00c P  1.74% WF 16.19% PSV       1 N       2  --  L16 F17


GAME 2 ==========================================================================
(Another ordinary pro game)

MoveNum: 23 HASH: 4BA9084A30BA259CB1C7AA38EA351806
   A B C D E F G H J K L M N O P Q R S T
19 . . . . . . . . . . . . . . . . . . .
18 . . . . . . . . . . . . . . . . . . .
17 . . . O . . O . . . . . . . O . . . .
16 . . . . . . . . . . . . . . . . X . .
15 . . X . . X . . . . . . . . . . . . .
14 . . . . . . . . . . . . . . . . . . .
13 . . . . . . . . . . . . . . . . . . .
12 . . . O . . . . . . . . . . . . . . .
11 . . . . . . . . . . . . . . . . . . .
10 . . . . . . . . . . . . . . . . . . .
 9 . . . . . . . . . . . . . . . . . . .
 8 . . . . . . . . . . . . . . . . . . .
 7 . . O . . . . . . . . . . . . O . . .
 6 . . . X . . . . . . . . . . X X O . .
 5 . . O X . . . . . . . . . . . . X1. .
 4 . . O . . . . . . . . . . . . X . . .
 3 . . . . X . . . . X . . . . . . O . .
 2 . . . . . . . . . . . . X3. O2. . . .
 1 . . . . . . . . . . . . . . . . . . .

Root visits: 200
NN rows: 198
NN batches: 198
NN avg batch size: 1
PV: D7 C6 B6 D4 C3 E7 E8 F7 F8 G7
Tree:
: T  -8.35c W  -7.44c S  -0.90c ( -1.8 L  -1.8) N     200  --  D7 C6 B6 D4 C3 E7 E8
---White(^)---
D7  : T  -5.70c W  -5.06c S  -0.63c ( -1.3 L  -1.3) LCB   -7.57c P 10.91% WF  8.33% PSV      56 N      56  --  D7 C6 B6 D4 C3 E7 E8 F7
R17 : T  -6.99c W  -6.22c S  -0.77c ( -1.5 L  -1.5) LCB  -11.66c P  9.85% WF  8.05% PSV      34 N      34  --  R17 S17 Q16 R15 S18 R18 Q17 T18
S5  : T -15.73c W -14.17c S  -1.56c ( -3.1 L  -3.1) LCB  -29.06c P 15.79% WF  6.77% PSV      17 N      17  --  S5 S6 R7 S4 R4 T5 S3
O3  : T  -8.82c W  -7.82c S  -1.00c ( -2.0 L  -2.0) LCB  -11.34c P  6.70% WF  7.75% PSV      16 N      16  --  O3 R7 R8 S6 R17
P7  : T -10.53c W  -9.39c S  -1.14c ( -2.3 L  -2.3) LCB  -15.63c P  8.56% WF  7.51% PSV      15 N      15  --  P7 R7 R8 S6 O7 C6
C6  : T -15.03c W -13.46c S  -1.56c ( -3.1 L  -3.1) LCB  -19.48c P 10.62% WF  6.94% PSV      12 N      12  --  C6 Q3 Q2 C17 C18
R7  : T  -6.97c W  -6.16c S  -0.82c ( -1.6 L  -1.6) LCB  -10.42c P  3.16% WF  7.99% PSV      11 N      11  --  R7 S5 P7 O6 O7
Q15 : T  -5.97c W  -5.27c S  -0.70c ( -1.4 L  -1.4) LCB  -11.96c P  2.50% WF  8.12% PSV      11 N      11  --  Q15 R15 Q14 R14 R13
C16 : T  -8.82c W  -7.93c S  -0.89c ( -1.8 L  -1.8) LCB  -20.15c P  3.87% WF  7.75% PSV       9 N       9  --  C16 D15 S5 R7
P15 : T  -5.79c W  -5.09c S  -0.70c ( -1.4 L  -1.4) LCB  -14.84c P  1.69% WF  8.11% PSV       8 N       8  --  P15 C6 B6 D7 C8
N3  : T -10.27c W  -9.12c S  -1.15c ( -2.3 L  -2.3) LCB  -37.18c P  2.46% WF  7.62% PSV       4 N       4  --  N3 M3 O3 C6
D15 : T -11.03c W  -9.96c S  -1.08c ( -2.1 L  -2.1) LCB  -76.22c P  2.27% WF  7.56% PSV       3 N       3  --  D15 D14 C16
D3  : T -11.61c W -10.53c S  -1.08c ( -2.2 L  -2.2) LCB  -68.35c P  2.19% WF  7.51% PSV       3 N       3  --  D3 D4 C3
MoveNum: 38 HASH: 3751F252A07F183C7AB458448DE13355
   A B C D E F G H J K L M N O P Q R S T
19 . . . . . . . . . . . . . . . . . . .
18 . . . . . . . . . . . . . . . . . . .
17 . . . O . . O . . . . . . . O . . . .
16 . . . . . . . . . . . . . . . . X . .
15 . . X . . X . . . . . . . . . . . . .
14 . . . . . . . . . . . . . . . . . . .
13 . . . . . . . . . . . . . . . . X . .
12 . . . O . . . . . . . . . . . . . . .
11 . . . . . . . . . . . . . . . . . . .
10 . . . . . . . . . . . . . . . . . . .
 9 . . . . . . . . . . . . . . . O1. . .
 8 . . . . . . . . . . . . . . . . . . .
 7 . . O . . . . . . . . . O3. X O O . .
 6 . . . X . . . . . . X2. . . X X O . .
 5 . . O X . . . . . . . . O . . . X . .
 4 . . O . . . . . . . . X O . . X . X .
 3 . . . . X . . . . X . X O . O . O O .
 2 . . . . . . . . . . . . X X O . . . .
 1 . . . . . . . . . . . . . . . . . . .

Root visits: 200
NN rows: 197
NN batches: 197
NN avg batch size: 1
PV: P8 P9 Q8 R8 R9 R10 S9 S10 S8 O9 S7 R17
Tree:
: T  -7.89c W  -7.06c S  -0.84c ( -1.7 L  -1.7) N     200  --  P8 P9 Q8 R8 R9 R10 S9
---Black(v)---
P8  : T -10.46c W  -9.36c S  -1.09c ( -2.2 L  -2.2) LCB   -6.39c P 28.03% WF 14.99% PSV     131 N     131  --  P8 P9 Q8 R8 R9 R10 S9 S10
O8  : T  -4.31c W  -3.84c S  -0.46c ( -0.9 L  -0.9) LCB   -1.23c P 26.15% WF 12.78% PSV      39 N      39  --  O8 N8 O9 N9 O10 N10 O11
C6  : T  -2.27c W  -1.95c S  -0.32c ( -0.6 L  -0.6) LCB   10.58c P 13.22% WF 12.49% PSV      16 N      16  --  C6 B6 P8 P9 O8 N8
P9  : T  -4.89c W  -4.37c S  -0.52c ( -1.0 L  -1.0) LCB   14.14c P  4.19% WF 13.29% PSV       6 N       6  --  P9 P8 O8 Q8
O3  : T   9.09c W   8.24c S   0.84c ( +1.7 L  +1.7) LCB   62.66c P  5.41% WF 11.13% PSV       3 N       3  --  O3 P4 O4
N6  : T   5.85c W   5.32c S   0.53c ( +1.1 L  +1.1) LCB  260.00c P  2.39% WF 11.85% PSV       1 N       2  --  N6 M6
C17 : T  10.57c W   9.51c S   1.07c ( +2.1 L  +2.1) LCB  260.00c P  3.11% WF 11.59% PSV       1 N       1  --  C17
Q3  : T   8.28c W   7.65c S   0.64c ( +1.3 L  +1.3) LCB  260.00c P  2.75% WF 11.87% PSV       1 N       1  --  Q3
MoveNum: 65 HASH: A1347428633EF86BD16D378987E34A3D
   A B C D E F G H J K L M N O P Q R S T
19 . . . . . . . . . . . . . . . . . . .
18 . . . . . . . . . . . . . . . . . . .
17 . . . O . . O . . . . . . . O . O2X3.
16 . . . . . . . . . . . . . . . . X . .
15 . . X . . X . . . . . . . . . . . . .
14 . . . . . . . . . . . . . . O . . . .
13 . . . . . . . . . . . . . . . . X . .
12 . . . O . . . . . . . . . . . O X . .
11 . . . . . . . . . . X1. X . O O X . .
10 . . . . . . . . . . . . . . X O . . .
 9 . . . O X . . . . . . . X . X O . . .
 8 . . O X . . . . . . . O . . . . . . .
 7 . O O X . . . . . . . . O . X O O . .
 6 . O X X . . . . . . X . . . X X O . .
 5 . X O X . . . . . . . . O . . . X . .
 4 . O O . . . . . . . . X O . O X . X .
 3 . . X . X . . . . X . X O . O . O O .
 2 . . . . . . . . . . . . X X O . . . .
 1 . . . . . . . . . . . . . . . . . . .

Root visits: 200
NN rows: 195
NN batches: 195
NN avg batch size: 1
PV: Q16 R15 E10 D10 C9 P8 F9
Tree:
: T  -7.41c W  -6.80c S  -0.61c ( -1.2 L  -1.2) N     200  --  Q16 R15 E10 D10 C9 P8 F9
---White(^)---
Q16 : T  -7.82c W  -7.19c S  -0.63c ( -1.3 L  -1.3) LCB  -12.85c P 33.69% WF 12.56% PSV      74 N      74  --  Q16 R15 E10 D10 C9 P8 F9
Q17 : T  -4.52c W  -4.17c S  -0.35c ( -0.7 L  -0.7) LCB   -9.93c P  7.15% WF 13.49% PSV      33 N      35  --  Q17 P8 D10 C17 C18 D16
S18 : T -10.83c W  -9.87c S  -0.97c ( -1.9 L  -1.9) LCB  -19.94c P 13.82% WF 11.84% PSV      20 N      22  --  S18 Q17 R18 Q16 Q18 P16 O17 O16
R18 : T  -5.85c W  -5.38c S  -0.48c ( -1.0 L  -1.0) LCB  -14.36c P  5.94% WF 13.06% PSV      19 N      20  --  R18 P8 D10 Q16 P16
D4  : T  -5.38c W  -5.01c S  -0.36c ( -0.7 L  -0.7) LCB  -12.55c P  3.90% WF 13.15% PSV      14 N      16  --  D4 E4 D3 D2 C2 Q17
D10 : T -10.46c W  -9.58c S  -0.89c ( -1.8 L  -1.8) LCB  -20.78c P  8.57% WF 12.02% PSV      13 N      13  --  D10 Q17 Q16 R18 P8 O8
E10 : T  -5.96c W  -5.43c S  -0.53c ( -1.1 L  -1.1) LCB  -15.50c P  4.00% WF 13.00% PSV      12 N      13  --  E10 Q17 F9 E8 D10
P8  : T -17.53c W -15.90c S  -1.63c ( -3.3 L  -3.3) LCB  -61.51c P  6.94% WF 10.89% PSV       6 N       6  --  P8 O8 Q8 O7 N6
MoveNum: 80 HASH: E4BAE156BAEE1BB382DED3CF0217FD87
   A B C D E F G H J K L M N O P Q R S T
19 . . . . . . . . . . . . . . . . . . .
18 . . . . . . . . . . . . . . . . . . .
17 . . . O . . O . . . . . . . O . O X .
16 . . O O . . . O . . . . . . . O X X .
15 . . X O X X . . . . . . . . . . O X .
14 . X2. X . . . . . . . . . . O . . . .
13 . . . . . X . . . . . . . . . . X . .
12 . . . O . . . . . . . . . . . O X . .
11 . . . . . . . . . . X . X . O O X . .
10 . . . O1. O3. . . . . . . . X O . . .
 9 . . . O X . . . . . . . X . X O . . .
 8 . . O X . . . . . X . O . . . . . . .
 7 . O O X . . . . . . . . O . X O O . .
 6 . O X X . . . . . . X . . . X X O . .
 5 . X O X . . . . . . . . O . . . X . .
 4 . O O . . . . . . . . X O . O X . X .
 3 . . X . X . . . . X . X O . O . O O .
 2 . . . . . . . . . . . . X X O . . . .
 1 . . . . . . . . . . . . . . . . . . .

Root visits: 200
NN rows: 197
NN batches: 197
NN avg batch size: 1
PV: B16 B17 P8 C13 C14 D4 E4 D3 D2 C2 E2 B13 F17
Tree:
: T   8.60c W   7.86c S   0.74c ( +1.5 L  +1.5) N     200  --  B16 B17 P8 C13 C14 D4 E4
---Black(v)---
B16 : T   3.90c W   3.56c S   0.34c ( +0.7 L  +0.7) LCB    8.89c P  3.73% WF 13.36% PSV      73 N      73  --  B16 B17 P8 C13 C14 D4 E4 D3
P8  : T   8.64c W   7.93c S   0.71c ( +1.4 L  +1.4) LCB   13.59c P 25.52% WF 11.90% PSV      66 N      67  --  P8 F9 B3 D4 E4 D3 D2 A5
E10 : T  22.71c W  20.67c S   2.04c ( +4.1 L  +4.1) LCB   34.12c P 24.41% WF  8.91% PSV      17 N      17  --  E10 E11 F11 F12 G11 G12 H11 H12
Q8  : T  11.35c W  10.40c S   0.94c ( +1.9 L  +1.9) LCB   20.88c P  9.74% WF 11.27% PSV      16 N      19  --  Q8 R8 P8 D4 E4 D3 D2 C2
F17 : T  11.23c W  10.25c S   0.98c ( +2.0 L  +2.0) LCB   27.51c P  5.52% WF 11.39% PSV       9 N       9  --  F17 F18 P8 D4 E4 D3 D2
Q3  : T  12.68c W  11.54c S   1.14c ( +2.3 L  +2.3) LCB   49.63c P  3.77% WF 11.22% PSV       5 N       5  --  Q3 Q2 P8 D4 E4
B3  : T  14.13c W  12.78c S   1.36c ( +2.7 L  +2.7) LCB   54.43c P  3.69% WF 10.99% PSV       4 N       5  --  B3 D4 E4
D4  : T  18.17c W  16.60c S   1.57c ( +3.1 L  +3.1) LCB  211.62c P  3.93% WF 10.52% PSV       3 N       3  --  D4 B3
B12 : T  21.89c W  19.67c S   2.22c ( +4.4 L  +4.4) LCB  260.00c P  1.76% WF 10.44% PSV       1 N       1  --  B12
MoveNum: 115 HASH: 8FDAF16F0E0D8C9B638D96FC5D9CED03
   A B C D E F G H J K L M N O P Q R S T
19 . . . . . . . . . . . . . . . . . . .
18 . . . . . . . O2X1. . . . . . . O . .
17 . . . O . . O . . . . . . . O . O X .
16 . . O O . . . O X . . . . . . O X X .
15 . . X O X X . O X . X . . . . . O X .
14 . X . X . . . X . . . . . . O . O X .
13 . . . . . X . X . . . . . . . . X . .
12 . . . O . . . . . . . . . . . O X . .
11 . . . . . . . . . . X . X . O O X . .
10 . . . O . O . . . . . . . . X O . . .
 9 . . . O X O . . X O . . X . X O . . .
 8 . . O X . . . . X X . O . . . . . . .
 7 . O O X . . O . . . . . O . X O O . .
 6 . O X X . X O O O . X . . . X X O . .
 5 . X O X X O X X O . . . O . . . X . .
 4 . O O O X . . . X O . X O . O X . X .
 3 . O X . X . . X . X . X O . O . O O .
 2 . . X3. . . . . . X O O X X O . . . .
 1 . . . . . . . . . . . . . . . . . . .

Root visits: 200
NN rows: 170
NN batches: 170
NN avg batch size: 1
PV: S10 L3 Q13 P8 S18 S11 R10 J17 B16 Q3
Tree:
: T  28.65c W  26.46c S   2.19c ( +4.4 L  +4.4) N     200  --  S10 L3 Q13 P8 S18 S11 R10
---White(^)---
S10 : T  33.02c W  30.45c S   2.57c ( +5.2 L  +5.2) LCB   27.86c P  3.86% WF 13.48% PSV     101 N     101  --  S10 L3 Q13 P8 S18 S11 R10 J17
Q13 : T  28.15c W  26.04c S   2.11c ( +4.2 L  +4.2) LCB   17.83c P 11.63% WF 11.85% PSV      30 N      32  --  Q13 L3 S10 P8 S18 S11 R10 J17
J17 : T  19.17c W  17.82c S   1.35c ( +2.7 L  +2.7) LCB    4.90c P 23.83% WF  9.78% PSV      23 N      23  --  J17 K17 H17 L3 P8 O8
P8  : T  19.74c W  18.29c S   1.45c ( +2.9 L  +2.9) LCB   -1.97c P 12.62% WF 10.16% PSV      12 N      13  --  P8 O8 Q8 O7 M5 L3 L5 N17
F7  : T  30.23c W  27.88c S   2.35c ( +4.7 L  +4.7) LCB    7.92c P  2.54% WF 12.25% PSV      10 N      10  --  F7 P8 Q13 L3
L3  : T  12.16c W  11.33c S   0.83c ( +1.7 L  +1.7) LCB  -26.74c P 14.58% WF  8.97% PSV       9 N       9  --  L3 L4 K5 M1 L5 L1
M5  : T  23.49c W  21.79c S   1.71c ( +3.4 L  +3.4) LCB   -8.02c P  5.26% WF 11.05% PSV       7 N       7  --  M5 L3 L5 P8 Q13
L5  : T  25.30c W  23.44c S   1.85c ( +3.7 L  +3.7) LCB -161.83c P  1.96% WF 11.45% PSV       3 N       3  --  L5 L3 M5
L7  : T  20.10c W  18.83c S   1.27c ( +2.5 L  +2.5) LCB -260.00c P  1.90% WF 11.00% PSV       1 N       1  --  L7


GAME 3 ==========================================================================
Extremely close botvbot game

MoveNum: 191 HASH: C939725577632230169E90A812FE508F
   A B C D E F G H J K L M N O P Q R S T
19 . . . . . . . . . . . . . . . . . . .
18 . . O . O . . X X . . . . . . . X O .
17 . O . X O . O O . X . X . . . . X X O
16 O X X . O X X O . . . . . X . X X O .
15 . . . . X O O O X . . . . X . . . O .
14 . . X X X O . O . . . . O X O X X O .
13 . . . . X X O O . . . . O . O O O O .
12 . . O . O O X . . . X . . O . O X . .
11 X X X . . X X . X X O O . O X . X . .
10 O O X . X . . . X O . . . . X . . . .
 9 O X . X . . . . . O . X . O O X . X .
 8 O O O O O O O . O . O X . . O X X O .
 7 . X . . . X O . . . O O O . . X O O .
 6 X . X X . X X . X . . O X X X . X O .
 5 . X O O X X X X . . O X O . . X . . .
 4 . O . O X O O O X X X X . . X . O O .
 3 . O . O O X O O O O . X . . X O O X .
 2 . O . O X . X O O X1X . . . . X X O O
 1 . . O . . X .2X3. O . . . . . . . X .

Root visits: 200
NN rows: 147
NN batches: 147
NN avg batch size: 1
PV: F2 D18 D19 C17 B18 F3 J1 A15 A17 O10 N10
Tree:
: T  21.28c W  19.29c S   1.99c ( +4.0 L  +4.0) N     200  --  F2 D18 D19 C17 B18 F3 J1
---White(^)---
F2  : T  21.22c W  19.26c S   1.96c ( +4.0 L  +4.0) LCB   10.12c P 54.38% WF 38.79% PSV     116 N     116  --  F2 D18 D19 C17 B18 F3 J1 A15
J1  : T  22.30c W  20.18c S   2.12c ( +4.3 L  +4.3) LCB    8.35c P 32.48% WF 39.91% PSV      81 N      81  --  J1 L1 F2 D18 D19 C17 B18 F3
R5  : T -24.96c W -22.81c S  -2.15c ( -4.5 L  -4.5) LCB -260.00c P  2.47% WF 21.30% PSV       0 N       2  --  R5 F2
MoveNum: 197 HASH: C909137C34FEA1A517D78D36C3D3F5DD
   A B C D E F G H J K L M N O P Q R S T
19 . . . . . . . . . . . . . . . . . . .
18 . O2O . O . . X X . . . . . . . X O .
17 . O X1X O . O O . X . X . . . . X X O
16 O X X . O X X O . . . . . X . X X O .
15 . . . . X O O O X . . . . X . . . O .
14 . . X X X O . O . . . . O X O X X O .
13 . . . . X X O O . . . . O . O O O O .
12 . . O . O O X . . . X . . O . O X . .
11 X X X . . X X . X X O O . O X . X . .
10 O O X . X . . . X O . . . . X . . . .
 9 O X . X . . . . . O . X . O O X . X .
 8 O O O O O O O . O . O X . . O X X O .
 7 . X . . . X O . . . O O O . . X O O .
 6 X . X X . X X . X . . O X X X . X O .
 5 . X O O X X X X . . O X O . . X . . .
 4 . O . O X O O O X X X X . . X . O O .
 3 . O . O O X3O O O O . X . . X O O X .
 2 . O . O X . X O O X X . . . . X X O O
 1 . . O X . X . X . O . . . . . . . X .

Root visits: 200
NN rows: 175
NN batches: 175
NN avg batch size: 1
PV: J1 L1 F2 O10 N10 F3 G1 D18 D19 N9 N8 A15
Tree:
: T  19.46c W  17.55c S   1.91c ( +3.9 L  +3.9) N     200  --  J1 L1 F2 O10 N10 F3 G1
---White(^)---
J1  : T  22.48c W  20.35c S   2.13c ( +4.3 L  +4.3) LCB   11.40c P 30.50% WF 46.04% PSV     161 N     161  --  J1 L1 F2 O10 N10 F3 G1 D18
E1  : T   5.19c W   4.29c S   0.90c ( +1.8 L  +1.8) LCB  -20.04c P 52.34% WF 29.29% PSV      36 N      36  --  E1 D18 D19 C19 B19 A15 A17 O10
R5  : T -21.60c W -19.86c S  -1.74c ( -3.7 L  -3.7) LCB -260.00c P  4.75% WF 24.67% PSV       1 N       2  --  R5 F2
MoveNum: 330 HASH: 886E78F3B47AFE13DE89635C9F47D00A
   A B C D E F G H J K L M N O P Q R S T
19 . . . O O X X . . X . . . . . X X X O
18 . O O X O O X X X . X . . . . . X O O
17 O O X X O O O O O X . X . . . . X X O
16 O X X O O . . O X . . . X X X X X O O
15 X X O O X O O O X X . X O X O X O O O
14 . X X X X O . O O X . X O X O X X O .
13 . . X . X X O O O X X O O X O O O O .
12 . X . X . . X X X . X X O O O O X O .
11 X X X . X X X . X X O O O O X O X O .
10 O O X X X X . . X O . O O X X X X O .
 9 O . O X O O X X O O O . O O O X O O O
 8 O O O O O O O X O O O . . O O X X O .
 7 O X X O O X O O O X O O O X O X O O .
 6 X X X X X X X X X X O O X X X X X O .
 5 X X O O X X X X X O O X O X2. X X O .
 4 X O . O X O O O X X X X . . X O O O .
 3 O O . O O . O O O O X X . . X O O . O
 2 . O . O . O . O O X X . . . X X X O O
 1 . . O . O . O . O O X . . . . . X X X

Root visits: 200
NN rows: 137
NN batches: 137
NN avg batch size: 1
PV: O4 pass N2 pass O2 pass N4 pass
Tree:
: T  45.75c W  44.94c S   0.81c ( +1.6 L  +1.6) N     200  --  O4 pass N2 pass O2 pass N4
---Black(v)---
O4  : T  41.97c W  41.27c S   0.71c ( +1.4 L  +1.4) LCB   51.59c P  6.64% WF  9.29% PSV      92 N      92  --  O4 pass N2 pass O2 pass N4 pass
O2  : T  43.02c W  42.24c S   0.77c ( +1.5 L  +1.5) LCB   60.46c P  3.69% WF  8.86% PSV      25 N      29  --  O2 pass O4 pass N4 pass pass
N4  : T  57.48c W  56.63c S   0.85c ( +1.7 L  +1.7) LCB   83.72c P 23.33% WF  6.58% PSV      19 N      19  --  N4 pass H10 pass K12 pass pass
N3  : T  46.48c W  45.48c S   0.99c ( +2.0 L  +2.0) LCB   95.92c P  2.10% WF  8.27% PSV       5 N       9  --  N3 pass O4 pass pass
O1  : T  40.41c W  39.40c S   1.01c ( +2.0 L  +2.0) LCB   95.11c P  1.40% WF  8.92% PSV       4 N       4  --  O1 pass N4 pass
N2  : T  52.18c W  51.28c S   0.90c ( +1.8 L  +1.8) LCB  119.54c P  3.18% WF  7.59% PSV       3 N       7  --  N2 pass N4 pass pass
O3  : T  50.49c W  49.62c S   0.87c ( +1.7 L  +1.7) LCB  120.90c P  2.61% WF  7.79% PSV       3 N       7  --  O3 pass N4 pass pass
H10 : T  50.05c W  49.20c S   0.85c ( +1.7 L  +1.7) LCB  147.45c P  2.21% WF  7.86% PSV       3 N       6  --  H10 pass N4 pass pass
K12 : T  50.79c W  49.90c S   0.89c ( +1.8 L  +1.8) LCB  119.27c P  1.97% WF  7.75% PSV       2 N       7  --  K12 pass N4 pass pass
P1  : T  51.19c W  50.31c S   0.88c ( +1.7 L  +1.7) LCB  120.34c P  1.49% WF  7.71% PSV       2 N       7  --  P1 pass N4 pass pass
G10 : T  48.00c W  47.19c S   0.81c ( +1.6 L  +1.6) LCB  148.59c P  1.48% WF  8.10% PSV       2 N       6  --  G10 pass N4 pass pass
C19 : T  57.72c W  56.83c S   0.89c ( +1.8 L  +1.8) LCB  189.72c P  3.11% WF  7.03% PSV       2 N       5  --  C19 B19 N4 pass pass
pss : T 106.96c W 100.00c S   6.96c (+14.5 L +14.5) LCB  260.00c P  1.61% WF  4.25% PSV       0 N       1  --  pass
MoveNum: 330 HASH: 886E78F3B47AFE13DE89635C9F47D00A
   A B C D E F G H J K L M N O P Q R S T
19 . . . O O X X . . X . . . . . X X X O
18 . O O X O O X X X . X . . . . . X O O
17 O O X X O O O O O X . X . . . . X X O
16 O X X O O . . O X . . . X X X X X O O
15 X X O O X O O O X X . X O X O X O O O
14 . X X X X O . O O X . X O X O X X O .
13 . . X . X X O O O X X O O X O O O O .
12 . X . X . . X X X . X X O O O O X O .
11 X X X . X X X . X X O O O O X O X O .
10 O O X X X X . . X O . O O X X X X O .
 9 O . O X O O X X O O O . O O O X O O O
 8 O O O O O O O X O O O . . O O X X O .
 7 O X X O O X O O O X O O O X O X O O .
 6 X X X X X X X X X X O O X X X X X O .
 5 X X O O X X X X X O O X O X2. X X O .
 4 X O . O X O O O X X X X . . X O O O .
 3 O O . O O . O O O O X X . . X O O . O
 2 . O . O . O . O O X X . . . X X X O O
 1 . . O . O . O . O O X . . . . . X X X

Root visits: 200
NN rows: 54
NN batches: 54
NN avg batch size: 1
PV: N4 pass pass
Tree:
: T   5.95c W   5.81c S   0.14c ( +0.3 L  +0.3) N     200  --  N4 pass pass
---Black(v)---
N4  : T   4.07c W   4.00c S   0.07c ( +0.1 L  +0.1) LCB    7.46c P 26.23% WF  9.99% PSV     169 N     169  --  N4 pass pass
O4  : T   8.92c W   8.68c S   0.25c ( +0.5 L  +0.5) LCB   18.03c P  6.59% WF  8.89% PSV      13 N      14  --  O4 pass N4 pass pass
O2  : T  22.79c W  22.14c S   0.65c ( +1.3 L  +1.3) LCB  232.74c P  3.75% WF  7.52% PSV       2 N       3  --  O2 pass N4
N2  : T  19.42c W  18.72c S   0.69c ( +1.4 L  +1.4) LCB  260.00c P  3.41% WF  8.02% PSV       2 N       2  --  N2 pass
O3  : T  15.29c W  14.69c S   0.61c ( +1.2 L  +1.2) LCB  260.00c P  2.54% WF  8.42% PSV       2 N       2  --  O3 pass
C19 : T  26.87c W  26.21c S   0.66c ( +1.3 L  +1.3) LCB  260.00c P  2.96% WF  7.30% PSV       1 N       2  --  C19 B19
H10 : T  24.57c W  23.97c S   0.60c ( +1.2 L  +1.2) LCB  260.00c P  2.24% WF  7.80% PSV       1 N       1  --  H10
N3  : T  19.17c W  18.67c S   0.50c ( +1.0 L  +1.0) LCB  260.00c P  2.07% WF  8.24% PSV       1 N       1  --  N3
K12 : T  24.79c W  24.14c S   0.65c ( +1.3 L  +1.3) LCB  260.00c P  1.94% WF  7.78% PSV       1 N       1  --  K12
pss : T 106.73c W 100.00c S   6.73c (+14.0 L +14.0) LCB  260.00c P  1.64% WF  2.85% PSV       0 N       1  --  pass
P1  : T  27.25c W  26.60c S   0.65c ( +1.3 L  +1.3) LCB  260.00c P  1.52% WF  7.58% PSV       0 N       1  --  P1
G10 : T  24.32c W  23.72c S   0.60c ( +1.2 L  +1.2) LCB  260.00c P  1.44% WF  7.82% PSV       0 N       1  --  G10
O1  : T  24.80c W  24.17c S   0.63c ( +1.3 L  +1.3) LCB  260.00c P  1.37% WF  7.78% PSV       0 N       1  --  O1

Jigo and drawUtility===================
(Game almost over, just a little cleanup)
testParams.drawEquivalentWinsForWhite = 0.7

Komi 7.5 (white wins by 0.5)
MoveNum: 330 HASH: 886E78F3B47AFE13DE89635C9F47D00A
   A B C D E F G H J K L M N O P Q R S T
19 . . . O O X X . . X . . . . . X X X O
18 . O O X O O X X X . X . . . . . X O O
17 O O X X O O O O O X . X . . . . X X O
16 O X X O O . . O X . . . X X X X X O O
15 X X O O X O O O X X . X O X O X O O O
14 . X X X X O . O O X . X O X O X X O .
13 . . X . X X O O O X X O O X O O O O .
12 . X . X . . X X X . X X O O O O X O .
11 X X X . X X X . X X O O O O X O X O .
10 O O X X X X . . X O . O O X X X X O .
 9 O . O X O O X X O O O . O O O X O O O
 8 O O O O O O O X O O O . . O O X X O .
 7 O X X O O X O O O X O O O X O X O O .
 6 X X X X X X X X X X O O X X X X X O .
 5 X X O O X X X X X O O X O X2. X X O .
 4 X O . O X O O O X X X X . . X O O O .
 3 O O . O O . O O O O X X . . X O O . O
 2 . O . O . O . O O X X . . . X X X O O
 1 . . O . O . O . O O X . . . . . X X X

Root visits: 200
NN rows: 137
NN batches: 137
NN avg batch size: 1
PV: O4 pass N2 pass O2 pass N4 pass
Tree:
: T  45.75c W  44.94c S   0.81c ( +1.6 L  +1.6) N     200  --  O4 pass N2 pass O2 pass N4
---Black(v)---
O4  : T  41.97c W  41.27c S   0.71c ( +1.4 L  +1.4) LCB   51.59c P  6.64% WF  9.29% PSV      92 N      92  --  O4 pass N2 pass O2 pass N4 pass
O2  : T  43.02c W  42.24c S   0.77c ( +1.5 L  +1.5) LCB   60.46c P  3.69% WF  8.86% PSV      25 N      29  --  O2 pass O4 pass N4 pass pass
N4  : T  57.48c W  56.63c S   0.85c ( +1.7 L  +1.7) LCB   83.72c P 23.33% WF  6.58% PSV      19 N      19  --  N4 pass H10 pass K12 pass pass
N3  : T  46.48c W  45.48c S   0.99c ( +2.0 L  +2.0) LCB   95.92c P  2.10% WF  8.27% PSV       5 N       9  --  N3 pass O4 pass pass
O1  : T  40.41c W  39.40c S   1.01c ( +2.0 L  +2.0) LCB   95.11c P  1.40% WF  8.92% PSV       4 N       4  --  O1 pass N4 pass
N2  : T  52.18c W  51.28c S   0.90c ( +1.8 L  +1.8) LCB  119.54c P  3.18% WF  7.59% PSV       3 N       7  --  N2 pass N4 pass pass
O3  : T  50.49c W  49.62c S   0.87c ( +1.7 L  +1.7) LCB  120.90c P  2.61% WF  7.79% PSV       3 N       7  --  O3 pass N4 pass pass
H10 : T  50.05c W  49.20c S   0.85c ( +1.7 L  +1.7) LCB  147.45c P  2.21% WF  7.86% PSV       3 N       6  --  H10 pass N4 pass pass
K12 : T  50.79c W  49.90c S   0.89c ( +1.8 L  +1.8) LCB  119.27c P  1.97% WF  7.75% PSV       2 N       7  --  K12 pass N4 pass pass
P1  : T  51.19c W  50.31c S   0.88c ( +1.7 L  +1.7) LCB  120.34c P  1.49% WF  7.71% PSV       2 N       7  --  P1 pass N4 pass pass
G10 : T  48.00c W  47.19c S   0.81c ( +1.6 L  +1.6) LCB  148.59c P  1.48% WF  8.10% PSV       2 N       6  --  G10 pass N4 pass pass
C19 : T  57.72c W  56.83c S   0.89c ( +1.8 L  +1.8) LCB  189.72c P  3.11% WF  7.03% PSV       2 N       5  --  C19 B19 N4 pass pass
pss : T 106.96c W 100.00c S   6.96c (+14.5 L +14.5) LCB  260.00c P  1.61% WF  4.25% PSV       0 N       1  --  pass

Komi 7.0 (draw)
MoveNum: 330 HASH: 886E78F3B47AFE13DE89635C9F47D00A
   A B C D E F G H J K L M N O P Q R S T
19 . . . O O X X . . X . . . . . X X X O
18 . O O X O O X X X . X . . . . . X O O
17 O O X X O O O O O X . X . . . . X X O
16 O X X O O . . O X . . . X X X X X O O
15 X X O O X O O O X X . X O X O X O O O
14 . X X X X O . O O X . X O X O X X O .
13 . . X . X X O O O X X O O X O O O O .
12 . X . X . . X X X . X X O O O O X O .
11 X X X . X X X . X X O O O O X O X O .
10 O O X X X X . . X O . O O X X X X O .
 9 O . O X O O X X O O O . O O O X O O O
 8 O O O O O O O X O O O . . O O X X O .
 7 O X X O O X O O O X O O O X O X O O .
 6 X X X X X X X X X X O O X X X X X O .
 5 X X O O X X X X X O O X O X2. X X O .
 4 X O . O X O O O X X X X . . X O O O .
 3 O O . O O . O O O O X X . . X O O . O
 2 . O . O . O . O O X X . . . X X X O O
 1 . . O . O . O . O O X . . . . . X X X

Root visits: 200
NN rows: 134
NN batches: 134
NN avg batch size: 1
PV: O4 pass O2 pass N2 pass N4 pass
Tree:
: T  28.90c W  28.34c S   0.56c ( +1.1 L  +1.1) N     200  --  O4 pass O2 pass N2 pass N4
---Black(v)---
O4  : T  25.67c W  25.19c S   0.48c ( +1.0 L  +1.0) LCB   30.50c P  6.54% WF  9.19% PSV     103 N     103  --  O4 pass O2 pass N2 pass N4 pass
N4  : T  38.21c W  37.79c S   0.42c ( +0.8 L  +0.8) LCB   44.09c P 25.14% WF  6.84% PSV      26 N      26  --  N4 pass pass
O2  : T  27.20c W  26.68c S   0.51c ( +1.0 L  +1.0) LCB   36.22c P  3.71% WF  8.69% PSV      21 N      27  --  O2 pass O4 pass N4 pass pass
N2  : T  33.02c W  32.19c S   0.84c ( +1.7 L  +1.7) LCB   71.31c P  3.34% WF  7.91% PSV       5 N       5  --  N2 pass N4 pass
O3  : T  32.40c W  31.63c S   0.77c ( +1.5 L  +1.5) LCB   66.40c P  2.57% WF  7.97% PSV       4 N       6  --  O3 pass N4 pass
H10 : T  31.69c W  31.03c S   0.66c ( +1.3 L  +1.3) LCB   65.63c P  2.22% WF  8.05% PSV       4 N       6  --  H10 pass N4 pass pass
N3  : T  31.78c W  31.08c S   0.70c ( +1.4 L  +1.4) LCB   65.52c P  2.07% WF  8.04% PSV       4 N       6  --  N3 pass N4
G10 : T  29.42c W  28.80c S   0.62c ( +1.2 L  +1.2) LCB   65.12c P  1.46% WF  8.32% PSV       4 N       6  --  G10 pass N4 pass pass
K12 : T  32.32c W  31.44c S   0.88c ( +1.7 L  +1.7) LCB   99.96c P  1.95% WF  8.01% PSV       3 N       4  --  K12 pass N4 pass
P1  : T  31.65c W  30.84c S   0.82c ( +1.6 L  +1.6) LCB  241.07c P  1.48% WF  8.10% PSV       3 N       3  --  P1 pass N4
C19 : T  39.29c W  38.46c S   0.83c ( +1.7 L  +1.7) LCB  283.62c P  3.02% WF  7.35% PSV       2 N       3  --  C19 B19 N4
O1  : T  31.73c W  30.91c S   0.82c ( +1.6 L  +1.6) LCB  184.27c P  1.38% WF  8.09% PSV       2 N       3  --  O1 pass N4
pss : T 106.82c W 100.00c S   6.82c (+14.2 L +14.2) LCB  260.00c P  1.63% WF  3.44% PSV       0 N       1  --  pass

Consecutive searches playouts and visits===================
Doing three consecutive searches by visits

Just after begun
: N       0  --  
MoveNum: 85 HASH: FF4B3B9515DBD0C58D986557C8F8C54C
   A B C D E F G H J K L M N O P Q R S T
19 . . . . . . . . . . . . . . . . . . .
18 . . O . O2. . . . . . . . . . . . . .
17 . . . X1O . O O . X . . . . . . . . .
16 . . X . . X X O . . . . . X . . X . .
15 . . . . . . . . . . . . . . . . . . .
14 . . . X . . X O . . . . . . . . . . .
13 . . . . X X O O . . . . . . . . . . .
12 . . O . O O X . . . X . . . . . . . .
11 . . . . . X X . X X O O . . . . . . .
10 . . X . X . . . X O . . . . . . . . .
 9 . X . X . . . . . . . . . . . . . . .
 8 O O O O O O O . O . O . . . . . X . .
 7 . X . . . X O . . . . . . . . . . O .
 6 X . X X . X3X . X . . . . . . O . . .
 5 . X O O X . . X . . . X . . . . . . .
 4 . O X O . O O O X X . . . . X . O . .
 3 . O X O . . . . O O . X . . X O . . .
 2 . O X . . . . . . . . . . . . . . . .
 1 . . . . . . . . . . . . . . . . . . .

Root visits: 200
NN rows: 195
NN batches: 195
NN avg batch size: 1
PV: E16 D2 E2 K9 K8 L10 M10 M9 L9
Tree:
: T   3.99c W   3.41c S   0.57c ( +1.1 L  +1.1) N     200  --  E16 D2 E2 K9 K8 L10 M10
---White(^)---
<<<<<<< HEAD
E16 : T   4.44c W   3.84c S   0.60c ( +1.2 L  +1.2) LCB    0.52c P 39.79% WF 10.64% PSV     120 N     120  --  E16 D2 E2 K9 K8 L10 M10 M9
D12 : T   5.96c W   4.99c S   0.96c ( +1.9 L  +1.9) LCB    1.29c P  7.89% WF 10.94% PSV      34 N      34  --  D12 E16 D18 B11 B12 B14
Q11 : T   5.68c W   5.00c S   0.68c ( +1.3 L  +1.3) LCB  -12.36c P  2.32% WF 10.79% PSV       9 N      14  --  Q11 K9 K8 L10 M10
E4  : T  -1.92c W  -1.76c S  -0.16c ( -0.3 L  -0.3) LCB  -16.29c P  7.15% WF  9.52% PSV       9 N       9  --  E4 D18 E16 E15
M12 : T   0.17c W   0.03c S   0.13c ( +0.3 L  +0.3) LCB  -25.22c P  5.60% WF  9.83% PSV       8 N      11  --  M12 K9 K8 L10 M10
L4  : T   0.88c W   0.63c S   0.24c ( +0.5 L  +0.5) LCB  -54.81c P  2.40% WF 10.07% PSV       4 N       4  --  L4 L5 L3
M17 : T   0.55c W   0.55c S   0.00c ( +0.0 L  +0.0) LCB -243.01c P  2.29% WF 10.06% PSV       3 N       3  --  M17 M16 L16
D18 : T  -6.29c W  -5.59c S  -0.70c ( -1.4 L  -1.4) LCB -260.00c P  3.00% WF  9.33% PSV       2 N       2  --  D18 M12
G15 : T -10.09c W  -8.82c S  -1.28c ( -2.5 L  -2.5) LCB -260.00c P  1.63% WF  9.16% PSV       1 N       1  --  G15
Q12 : T  -4.76c W  -4.09c S  -0.67c ( -1.3 L  -1.3) LCB -260.00c P  1.58% WF  9.66% PSV       1 N       1  --  Q12
=======
E16 : T   4.67c W   4.04c S   0.63c ( +1.3 L  +1.3) LCB    0.72c P 39.79% WF 10.68% PSV     120 N     120  --  E16 D2 E2 K9 K8 L10 M10 M9
D12 : T   5.97c W   5.01c S   0.96c ( +1.9 L  +1.9) LCB    1.32c P  7.91% WF 10.92% PSV      33 N      34  --  D12 E16 D18 B11 B12 B14
E4  : T  -1.84c W  -1.69c S  -0.15c ( -0.3 L  -0.3) LCB  -16.27c P  7.16% WF  9.53% PSV       9 N       9  --  E4 D18 E16 E15
Q11 : T   5.67c W   5.00c S   0.67c ( +1.3 L  +1.3) LCB  -12.48c P  2.32% WF 10.78% PSV       8 N      14  --  Q11 K9 K8 L10 M10
M12 : T   0.10c W  -0.03c S   0.12c ( +0.2 L  +0.2) LCB  -25.23c P  5.61% WF  9.81% PSV       8 N      11  --  M12 K9 K8 L10 M10
L4  : T   0.97c W   0.72c S   0.25c ( +0.5 L  +0.5) LCB  -54.58c P  2.42% WF 10.07% PSV       4 N       4  --  L4 L5 L3
M17 : T   0.56c W   0.55c S   0.00c ( +0.0 L  +0.0) LCB -242.08c P  2.28% WF 10.05% PSV       3 N       3  --  M17 M16 L16
D18 : T  -6.22c W  -5.53c S  -0.69c ( -1.4 L  -1.4) LCB -260.00c P  2.99% WF  9.34% PSV       2 N       2  --  D18 M12
G15 : T -10.01c W  -8.74c S  -1.27c ( -2.5 L  -2.5) LCB -260.00c P  1.64% WF  9.17% PSV       1 N       1  --  G15
Q12 : T  -4.67c W  -4.01c S  -0.66c ( -1.3 L  -1.3) LCB -260.00c P  1.58% WF  9.66% PSV       1 N       1  --  Q12
Just after move
: T   4.67c W   4.04c S   0.63c ( +1.3 L  +1.3) N     120  --  D2 E2 K9 K8 L10 M10 M9
---Black(v)---
D2  : T  -0.19c W  -0.20c S   0.00c ( +0.0 L  +0.0) LCB   10.19c P  4.40% WF 12.68% PSV      32 N      32  --  D2 E2 K9 K8 L10 M10 M9 L9
E15 : T   8.38c W   7.23c S   1.15c ( +2.3 L  +2.3) LCB   15.15c P 29.14% WF 10.60% PSV      30 N      30  --  E15 D12 B11 B12 B14 M12 L13
D18 : T   2.07c W   1.74c S   0.33c ( +0.7 L  +0.7) LCB   14.99c P  6.96% WF 12.04% PSV      18 N      18  --  D18 D19 M12 N11 N12 O11
K9  : T   5.09c W   4.39c S   0.69c ( +1.4 L  +1.4) LCB   14.87c P  9.03% WF 11.40% PSV      14 N      15  --  K9 K8 L10 M10 M9 L9 N9 K10
M12 : T   6.74c W   5.90c S   0.84c ( +1.7 L  +1.7) LCB   17.73c P 10.26% WF 11.09% PSV      12 N      12  --  M12 N11 N12 O11 O12 P11 R11
E4  : T  11.51c W  10.25c S   1.26c ( +2.5 L  +2.5) LCB   36.00c P  7.74% WF 10.38% PSV       6 N       6  --  E4 E3 M12 N11 N12
Q11 : T  13.16c W  11.47c S   1.69c ( +3.4 L  +3.4) LCB  200.31c P  4.43% WF 10.33% PSV       3 N       3  --  Q11 D12 E15
R11 : T   8.26c W   7.03c S   1.23c ( +2.5 L  +2.5) LCB  260.00c P  2.46% WF 11.03% PSV       2 N       2  --  R11 D12
D12 : T  14.62c W  12.89c S   1.73c ( +3.5 L  +3.5) LCB  260.00c P  2.88% WF 10.45% PSV       1 N       1  --  D12
Just after begun
: T   4.67c W   4.04c S   0.63c ( +1.3 L  +1.3) N     120  --  D2 E2 K9 K8 L10 M10 M9
---Black(v)---
D2  : T  -0.19c W  -0.20c S   0.00c ( +0.0 L  +0.0) LCB   10.19c P  4.40% WF 12.68% PSV      32 N      32  --  D2 E2 K9 K8 L10 M10 M9 L9
E15 : T   8.38c W   7.23c S   1.15c ( +2.3 L  +2.3) LCB   15.15c P 29.14% WF 10.60% PSV      30 N      30  --  E15 D12 B11 B12 B14 M12 L13
D18 : T   2.07c W   1.74c S   0.33c ( +0.7 L  +0.7) LCB   14.99c P  6.96% WF 12.04% PSV      18 N      18  --  D18 D19 M12 N11 N12 O11
K9  : T   5.09c W   4.39c S   0.69c ( +1.4 L  +1.4) LCB   14.87c P  9.03% WF 11.40% PSV      14 N      15  --  K9 K8 L10 M10 M9 L9 N9 K10
M12 : T   6.74c W   5.90c S   0.84c ( +1.7 L  +1.7) LCB   17.73c P 10.26% WF 11.09% PSV      12 N      12  --  M12 N11 N12 O11 O12 P11 R11
E4  : T  11.51c W  10.25c S   1.26c ( +2.5 L  +2.5) LCB   36.00c P  7.74% WF 10.38% PSV       6 N       6  --  E4 E3 M12 N11 N12
Q11 : T  13.16c W  11.47c S   1.69c ( +3.4 L  +3.4) LCB  200.31c P  4.43% WF 10.33% PSV       3 N       3  --  Q11 D12 E15
R11 : T   8.26c W   7.03c S   1.23c ( +2.5 L  +2.5) LCB  260.00c P  2.46% WF 11.03% PSV       2 N       2  --  R11 D12
D12 : T  14.62c W  12.89c S   1.73c ( +3.5 L  +3.5) LCB  260.00c P  2.88% WF 10.45% PSV       1 N       1  --  D12
>>>>>>> bdca808c
MoveNum: 86 HASH: 89A2A6C27EE12B5FCEAAE6D6CAD171D1
   A B C D E F G H J K L M N O P Q R S T
19 . . . . . . . . . . . . . . . . . . .
18 . . O . O1. . . . . . . . . . . . . .
17 . . . X O . O O . X . . . . . . . . .
16 . . X . O3X X O . . . . . X . . X . .
15 . . . . . . . . . . . . . . . . . . .
14 . . . X . . X O . . . . . . . . . . .
13 . . . . X X O O . . . . . . . . . . .
12 . . O . O O X . . . X . . . . . . . .
11 . . . . . X X . X X O O . . . . . . .
10 . . X . X . . . X O . . . . . . . . .
 9 . X . X . . . . . . . . . . . . . . .
 8 O O O O O O O . O . O . . . . . X . .
 7 . X . . . X O . . . . . . . . . . O .
 6 X . X X . X2X . X . . . . . . O . . .
 5 . X O O X . . X . . . X . . . . . . .
 4 . O X O . O O O X X . . . . X . O . .
 3 . O X O . . . . O O . X . . X O . . .
 2 . O X . . . . . . . . . . . . . . . .
 1 . . . . . . . . . . . . . . . . . . .

Root visits: 200
NN rows: 271
NN batches: 271
NN avg batch size: 1
PV: E15 D12 B11 B12 B14 M12 L13
Tree:
: T   5.56c W   4.83c S   0.74c ( +1.5 L  +1.5) N     200  --  E15 D12 B11 B12 B14 M12 L13
---Black(v)---
<<<<<<< HEAD
E15 : T   7.61c W   6.59c S   1.02c ( +2.0 L  +2.0) LCB   12.25c P 29.11% WF  9.84% PSV      53 N      53  --  E15 D12 B11 B12 B14 M12 L13
D2  : T   1.83c W   1.56c S   0.27c ( +0.5 L  +0.5) LCB   11.31c P  4.42% WF 11.22% PSV      34 N      41  --  D2 E2 K9 K8 L10 M10 M9 L9
K9  : T   3.05c W   2.60c S   0.45c ( +0.9 L  +0.9) LCB    9.87c P  9.02% WF 10.91% PSV      34 N      34  --  K9 K8 L10 M10 M9 L9 N9 K10
M12 : T   5.91c W   5.17c S   0.74c ( +1.5 L  +1.5) LCB   12.11c P 10.29% WF 10.27% PSV      24 N      24  --  M12 N11 N12 O11 O12 P11 R11
D18 : T   5.53c W   4.79c S   0.74c ( +1.5 L  +1.5) LCB   18.46c P  6.95% WF 10.35% PSV      17 N      22  --  D18 D19 M12 N11 N12 O11
E4  : T  11.03c W   9.75c S   1.28c ( +2.6 L  +2.6) LCB   24.72c P  7.75% WF  9.44% PSV       9 N      10  --  E4 E3 M12 N11 N12
Q11 : T  10.75c W   9.19c S   1.56c ( +3.1 L  +3.1) LCB   55.13c P  4.45% WF  9.62% PSV       5 N       5  --  Q11 D12 E15 G15
D12 : T   8.58c W   7.71c S   0.87c ( +1.7 L  +1.7) LCB   61.14c P  2.88% WF  9.94% PSV       4 N       4  --  D12 Q11 M12
R11 : T  14.90c W  13.02c S   1.88c ( +3.8 L  +3.8) LCB  203.56c P  2.46% WF  9.20% PSV       2 N       3  --  R11 D12 E15
Q12 : T  14.66c W  12.78c S   1.87c ( +3.8 L  +3.8) LCB  196.09c P  2.03% WF  9.23% PSV       1 N       3  --  Q12 D12 E15
=======
E15 : T   7.64c W   6.62c S   1.02c ( +2.0 L  +2.0) LCB   12.29c P 29.14% WF  9.84% PSV      53 N      53  --  E15 D12 B11 B12 B14 M12 L13
D2  : T   1.79c W   1.53c S   0.26c ( +0.5 L  +0.5) LCB   11.28c P  4.40% WF 11.24% PSV      35 N      41  --  D2 E2 K9 K8 L10 M10 M9 L9
K9  : T   3.09c W   2.64c S   0.45c ( +0.9 L  +0.9) LCB    9.93c P  9.03% WF 10.91% PSV      34 N      34  --  K9 K8 L10 M10 M9 L9 N9 K10
M12 : T   5.95c W   5.21c S   0.75c ( +1.5 L  +1.5) LCB   12.16c P 10.26% WF 10.27% PSV      24 N      24  --  M12 N11 N12 O11 O12 P11 R11
D18 : T   5.55c W   4.81c S   0.74c ( +1.5 L  +1.5) LCB   18.45c P  6.96% WF 10.35% PSV      17 N      22  --  D18 D19 M12 N11 N12 O11
E4  : T  11.05c W   9.77c S   1.28c ( +2.6 L  +2.6) LCB   24.80c P  7.74% WF  9.44% PSV       9 N      10  --  E4 E3 M12 N11 N12
Q11 : T  10.85c W   9.28c S   1.57c ( +3.1 L  +3.1) LCB   55.70c P  4.43% WF  9.61% PSV       5 N       5  --  Q11 D12 E15 G15
D12 : T   8.63c W   7.75c S   0.88c ( +1.8 L  +1.8) LCB   60.71c P  2.88% WF  9.94% PSV       4 N       4  --  D12 Q11 M12
R11 : T  14.96c W  13.08c S   1.89c ( +3.8 L  +3.8) LCB  206.35c P  2.46% WF  9.19% PSV       2 N       3  --  R11 D12 E15
Q12 : T  14.77c W  12.88c S   1.89c ( +3.8 L  +3.8) LCB  198.63c P  2.02% WF  9.22% PSV       1 N       3  --  Q12 D12 E15
Just after move
: T   7.64c W   6.62c S   1.02c ( +2.0 L  +2.0) N      53  --  D12 B11 B12 B14 M12 L13
---White(^)---
D12 : T   9.58c W   8.21c S   1.37c ( +2.7 L  +2.7) LCB    2.22c P 13.62% WF 17.69% PSV      18 N      18  --  D12 B11 B12 B14 M12 L13
D16 : T   8.21c W   7.14c S   1.07c ( +2.1 L  +2.1) LCB   -0.59c P 16.16% WF 17.26% PSV      17 N      17  --  D16 C15 D12 B11 B12 C17 D18 B18
G15 : T   3.69c W   3.19c S   0.50c ( +1.0 L  +1.0) LCB  -22.29c P 15.40% WF 16.02% PSV       9 N       9  --  G15 F15 F14 E14 D12 B11
M12 : T   3.72c W   3.17c S   0.55c ( +1.1 L  +1.1) LCB  -49.78c P  6.48% WF 16.21% PSV       4 N       4  --  M12 K9 K8
Q11 : T   8.29c W   7.48c S   0.81c ( +1.6 L  +1.6) LCB  -70.27c P  3.59% WF 17.18% PSV       3 N       3  --  Q11 M12 N11
E4  : T  -1.60c W  -1.26c S  -0.33c ( -0.7 L  -0.7) LCB -260.00c P  3.38% WF 15.63% PSV       1 N       1  --  E4
Just after begun
: T   7.64c W   6.62c S   1.02c ( +2.0 L  +2.0) N      53  --  D12 B11 B12 B14 M12 L13
---White(^)---
D12 : T   9.58c W   8.21c S   1.37c ( +2.7 L  +2.7) LCB    2.22c P 13.62% WF 17.69% PSV      18 N      18  --  D12 B11 B12 B14 M12 L13
D16 : T   8.21c W   7.14c S   1.07c ( +2.1 L  +2.1) LCB   -0.59c P 16.16% WF 17.26% PSV      17 N      17  --  D16 C15 D12 B11 B12 C17 D18 B18
G15 : T   3.69c W   3.19c S   0.50c ( +1.0 L  +1.0) LCB  -22.29c P 15.40% WF 16.02% PSV       9 N       9  --  G15 F15 F14 E14 D12 B11
M12 : T   3.72c W   3.17c S   0.55c ( +1.1 L  +1.1) LCB  -49.78c P  6.48% WF 16.21% PSV       4 N       4  --  M12 K9 K8
Q11 : T   8.29c W   7.48c S   0.81c ( +1.6 L  +1.6) LCB  -70.27c P  3.59% WF 17.18% PSV       3 N       3  --  Q11 M12 N11
E4  : T  -1.60c W  -1.26c S  -0.33c ( -0.7 L  -0.7) LCB -260.00c P  3.38% WF 15.63% PSV       1 N       1  --  E4
>>>>>>> bdca808c
MoveNum: 87 HASH: AF11EC040286D82D145FB63E9B70697C
   A B C D E F G H J K L M N O P Q R S T
19 . . . . . . . . . . . . . . . . . . .
18 . . O . O . . . . . . . . . . . . . .
17 . . . X O . O O . X . . . . . . . . .
16 . . X . O2X X O . . . . . X . . X . .
15 . . . . X3. . . . . . . . . . . . . .
14 . . . X . . X O . . . . . . . . . . .
13 . . . . X X O O . . . . . . . . . . .
12 . . O . O O X . . . X . . . . . . . .
11 . . . . . X X . X X O O . . . . . . .
10 . . X . X . . . X O . . . . . . . . .
 9 . X . X . . . . . . . . . . . . . . .
 8 O O O O O O O . O . O . . . . . X . .
 7 . X . . . X O . . . . . . . . . . O .
 6 X . X X . X1X . X . . . . . . O . . .
 5 . X O O X . . X . . . X . . . . . . .
 4 . O X O . O O O X X . . . . X . O . .
 3 . O X O . . . . O O . X . . X O . . .
 2 . O X . . . . . . . . . . . . . . . .
 1 . . . . . . . . . . . . . . . . . . .

Root visits: 200
NN rows: 412
NN batches: 412
NN avg batch size: 1
PV: D16 C15 D12 B11 B12 C17 D18 B18 G15
Tree:
: T   6.74c W   5.86c S   0.88c ( +1.8 L  +1.8) N     200  --  D16 C15 D12 B11 B12 C17 D18
---White(^)---
D16 : T   7.27c W   6.34c S   0.93c ( +1.9 L  +1.9) LCB    2.11c P 16.14% WF  8.62% PSV      52 N      52  --  D16 C15 D12 B11 B12 C17 D18 B18
D12 : T   6.83c W   5.77c S   1.05c ( +2.1 L  +2.1) LCB    1.39c P 13.58% WF  8.52% PSV      40 N      42  --  D12 H15 J15 G15 J16 J14 J13 K14
G15 : T   4.47c W   3.86c S   0.61c ( +1.2 L  +1.2) LCB   -4.62c P 15.37% WF  8.10% PSV      30 N      30  --  G15 F15 F14 D12 M12 K9 K8 L10
Q11 : T   9.57c W   8.50c S   1.08c ( +2.2 L  +2.2) LCB    2.33c P  3.60% WF  9.00% PSV      25 N      27  --  Q11 D18 D16 C17 C15 D15 C14 D12
M12 : T   4.21c W   3.63c S   0.59c ( +1.2 L  +1.2) LCB  -17.29c P  6.49% WF  8.15% PSV      11 N      11  --  M12 K9 K8 L10 M10 M9
Q12 : T   7.95c W   7.03c S   0.92c ( +1.8 L  +1.8) LCB   -7.13c P  2.22% WF  8.66% PSV       8 N       9  --  Q12 K9 K8 L10 M10
R11 : T   8.27c W   7.28c S   0.99c ( +2.0 L  +2.0) LCB   -4.87c P  1.84% WF  8.71% PSV       7 N      10  --  R11 K9 K8 L10 M10
E4  : T   3.50c W   3.02c S   0.48c ( +1.0 L  +1.0) LCB  -15.71c P  3.40% WF  8.11% PSV       5 N       6  --  E4 M12 N11 N12
M17 : T   5.19c W   4.67c S   0.52c ( +1.0 L  +1.0) LCB  -36.00c P  2.50% WF  8.31% PSV       5 N       6  --  M17 M16 L16 L17 K16
L4  : T   4.16c W   3.52c S   0.64c ( +1.3 L  +1.3) LCB  -33.78c P  2.00% WF  8.22% PSV       3 N       4  --  L4 L5 L3
F14 : T  -1.90c W  -1.63c S  -0.27c ( -0.5 L  -0.5) LCB -260.00c P  1.77% WF  7.84% PSV       1 N       1  --  F14
C15 : T  -2.87c W  -2.50c S  -0.36c ( -0.7 L  -0.7) LCB -260.00c P  1.74% WF  7.76% PSV       1 N       1  --  C15

Doing three consecutive searches by playouts (limit 200)

Just after begun
: N       0  --  
MoveNum: 85 HASH: FF4B3B9515DBD0C58D986557C8F8C54C
   A B C D E F G H J K L M N O P Q R S T
19 . . . . . . . . . . . . . . . . . . .
18 . . O . O2. . . . . . . . . . . . . .
17 . . . X1O . O O . X . . . . . . . . .
16 . . X . . X X O . . . . . X . . X . .
15 . . . . . . . . . . . . . . . . . . .
14 . . . X . . X O . . . . . . . . . . .
13 . . . . X X O O . . . . . . . . . . .
12 . . O . O O X . . . X . . . . . . . .
11 . . . . . X X . X X O O . . . . . . .
10 . . X . X . . . X O . . . . . . . . .
 9 . X . X . . . . . . . . . . . . . . .
 8 O O O O O O O . O . O . . . . . X . .
 7 . X . . . X O . . . . . . . . . . O .
 6 X . X X . X3X . X . . . . . . O . . .
 5 . X O O X . . X . . . X . . . . . . .
 4 . O X O . O O O X X . . . . X . O . .
 3 . O X O . . . . O O . X . . X O . . .
 2 . O X . . . . . . . . . . . . . . . .
 1 . . . . . . . . . . . . . . . . . . .

Root visits: 200
NN rows: 195
NN batches: 195
NN avg batch size: 1
PV: E16 D2 E2 K9 K8 L10 M10 M9 L9
Tree:
: T   3.99c W   3.41c S   0.57c ( +1.1 L  +1.1) N     200  --  E16 D2 E2 K9 K8 L10 M10
---White(^)---
<<<<<<< HEAD
E16 : T   4.44c W   3.84c S   0.60c ( +1.2 L  +1.2) LCB    0.52c P 39.79% WF 10.64% PSV     120 N     120  --  E16 D2 E2 K9 K8 L10 M10 M9
D12 : T   5.96c W   4.99c S   0.96c ( +1.9 L  +1.9) LCB    1.29c P  7.89% WF 10.94% PSV      34 N      34  --  D12 E16 D18 B11 B12 B14
Q11 : T   5.68c W   5.00c S   0.68c ( +1.3 L  +1.3) LCB  -12.36c P  2.32% WF 10.79% PSV       9 N      14  --  Q11 K9 K8 L10 M10
E4  : T  -1.92c W  -1.76c S  -0.16c ( -0.3 L  -0.3) LCB  -16.29c P  7.15% WF  9.52% PSV       9 N       9  --  E4 D18 E16 E15
M12 : T   0.17c W   0.03c S   0.13c ( +0.3 L  +0.3) LCB  -25.22c P  5.60% WF  9.83% PSV       8 N      11  --  M12 K9 K8 L10 M10
L4  : T   0.88c W   0.63c S   0.24c ( +0.5 L  +0.5) LCB  -54.81c P  2.40% WF 10.07% PSV       4 N       4  --  L4 L5 L3
M17 : T   0.55c W   0.55c S   0.00c ( +0.0 L  +0.0) LCB -243.01c P  2.29% WF 10.06% PSV       3 N       3  --  M17 M16 L16
D18 : T  -6.29c W  -5.59c S  -0.70c ( -1.4 L  -1.4) LCB -260.00c P  3.00% WF  9.33% PSV       2 N       2  --  D18 M12
G15 : T -10.09c W  -8.82c S  -1.28c ( -2.5 L  -2.5) LCB -260.00c P  1.63% WF  9.16% PSV       1 N       1  --  G15
Q12 : T  -4.76c W  -4.09c S  -0.67c ( -1.3 L  -1.3) LCB -260.00c P  1.58% WF  9.66% PSV       1 N       1  --  Q12
=======
E16 : T   4.67c W   4.04c S   0.63c ( +1.3 L  +1.3) LCB    0.72c P 39.79% WF 10.68% PSV     120 N     120  --  E16 D2 E2 K9 K8 L10 M10 M9
D12 : T   5.97c W   5.01c S   0.96c ( +1.9 L  +1.9) LCB    1.32c P  7.91% WF 10.92% PSV      33 N      34  --  D12 E16 D18 B11 B12 B14
E4  : T  -1.84c W  -1.69c S  -0.15c ( -0.3 L  -0.3) LCB  -16.27c P  7.16% WF  9.53% PSV       9 N       9  --  E4 D18 E16 E15
Q11 : T   5.67c W   5.00c S   0.67c ( +1.3 L  +1.3) LCB  -12.48c P  2.32% WF 10.78% PSV       8 N      14  --  Q11 K9 K8 L10 M10
M12 : T   0.10c W  -0.03c S   0.12c ( +0.2 L  +0.2) LCB  -25.23c P  5.61% WF  9.81% PSV       8 N      11  --  M12 K9 K8 L10 M10
L4  : T   0.97c W   0.72c S   0.25c ( +0.5 L  +0.5) LCB  -54.58c P  2.42% WF 10.07% PSV       4 N       4  --  L4 L5 L3
M17 : T   0.56c W   0.55c S   0.00c ( +0.0 L  +0.0) LCB -242.08c P  2.28% WF 10.05% PSV       3 N       3  --  M17 M16 L16
D18 : T  -6.22c W  -5.53c S  -0.69c ( -1.4 L  -1.4) LCB -260.00c P  2.99% WF  9.34% PSV       2 N       2  --  D18 M12
G15 : T -10.01c W  -8.74c S  -1.27c ( -2.5 L  -2.5) LCB -260.00c P  1.64% WF  9.17% PSV       1 N       1  --  G15
Q12 : T  -4.67c W  -4.01c S  -0.66c ( -1.3 L  -1.3) LCB -260.00c P  1.58% WF  9.66% PSV       1 N       1  --  Q12
Just after move
: T   4.67c W   4.04c S   0.63c ( +1.3 L  +1.3) N     120  --  D2 E2 K9 K8 L10 M10 M9
---Black(v)---
D2  : T  -0.19c W  -0.20c S   0.00c ( +0.0 L  +0.0) LCB   10.19c P  4.40% WF 12.68% PSV      32 N      32  --  D2 E2 K9 K8 L10 M10 M9 L9
E15 : T   8.38c W   7.23c S   1.15c ( +2.3 L  +2.3) LCB   15.15c P 29.14% WF 10.60% PSV      30 N      30  --  E15 D12 B11 B12 B14 M12 L13
D18 : T   2.07c W   1.74c S   0.33c ( +0.7 L  +0.7) LCB   14.99c P  6.96% WF 12.04% PSV      18 N      18  --  D18 D19 M12 N11 N12 O11
K9  : T   5.09c W   4.39c S   0.69c ( +1.4 L  +1.4) LCB   14.87c P  9.03% WF 11.40% PSV      14 N      15  --  K9 K8 L10 M10 M9 L9 N9 K10
M12 : T   6.74c W   5.90c S   0.84c ( +1.7 L  +1.7) LCB   17.73c P 10.26% WF 11.09% PSV      12 N      12  --  M12 N11 N12 O11 O12 P11 R11
E4  : T  11.51c W  10.25c S   1.26c ( +2.5 L  +2.5) LCB   36.00c P  7.74% WF 10.38% PSV       6 N       6  --  E4 E3 M12 N11 N12
Q11 : T  13.16c W  11.47c S   1.69c ( +3.4 L  +3.4) LCB  200.31c P  4.43% WF 10.33% PSV       3 N       3  --  Q11 D12 E15
R11 : T   8.26c W   7.03c S   1.23c ( +2.5 L  +2.5) LCB  260.00c P  2.46% WF 11.03% PSV       2 N       2  --  R11 D12
D12 : T  14.62c W  12.89c S   1.73c ( +3.5 L  +3.5) LCB  260.00c P  2.88% WF 10.45% PSV       1 N       1  --  D12
Just after begun
: T   4.67c W   4.04c S   0.63c ( +1.3 L  +1.3) N     120  --  D2 E2 K9 K8 L10 M10 M9
---Black(v)---
D2  : T  -0.19c W  -0.20c S   0.00c ( +0.0 L  +0.0) LCB   10.19c P  4.40% WF 12.68% PSV      32 N      32  --  D2 E2 K9 K8 L10 M10 M9 L9
E15 : T   8.38c W   7.23c S   1.15c ( +2.3 L  +2.3) LCB   15.15c P 29.14% WF 10.60% PSV      30 N      30  --  E15 D12 B11 B12 B14 M12 L13
D18 : T   2.07c W   1.74c S   0.33c ( +0.7 L  +0.7) LCB   14.99c P  6.96% WF 12.04% PSV      18 N      18  --  D18 D19 M12 N11 N12 O11
K9  : T   5.09c W   4.39c S   0.69c ( +1.4 L  +1.4) LCB   14.87c P  9.03% WF 11.40% PSV      14 N      15  --  K9 K8 L10 M10 M9 L9 N9 K10
M12 : T   6.74c W   5.90c S   0.84c ( +1.7 L  +1.7) LCB   17.73c P 10.26% WF 11.09% PSV      12 N      12  --  M12 N11 N12 O11 O12 P11 R11
E4  : T  11.51c W  10.25c S   1.26c ( +2.5 L  +2.5) LCB   36.00c P  7.74% WF 10.38% PSV       6 N       6  --  E4 E3 M12 N11 N12
Q11 : T  13.16c W  11.47c S   1.69c ( +3.4 L  +3.4) LCB  200.31c P  4.43% WF 10.33% PSV       3 N       3  --  Q11 D12 E15
R11 : T   8.26c W   7.03c S   1.23c ( +2.5 L  +2.5) LCB  260.00c P  2.46% WF 11.03% PSV       2 N       2  --  R11 D12
D12 : T  14.62c W  12.89c S   1.73c ( +3.5 L  +3.5) LCB  260.00c P  2.88% WF 10.45% PSV       1 N       1  --  D12
>>>>>>> bdca808c
MoveNum: 86 HASH: 89A2A6C27EE12B5FCEAAE6D6CAD171D1
   A B C D E F G H J K L M N O P Q R S T
19 . . . . . . . . . . . . . . . . . . .
18 . . O . O1. . . . . . . . . . . . . .
17 . . . X O . O O . X . . . . . . . . .
16 . . X . O3X X O . . . . . X . . X . .
15 . . . . . . . . . . . . . . . . . . .
14 . . . X . . X O . . . . . . . . . . .
13 . . . . X X O O . . . . . . . . . . .
12 . . O . O O X . . . X . . . . . . . .
11 . . . . . X X . X X O O . . . . . . .
10 . . X . X . . . X O . . . . . . . . .
 9 . X . X . . . . . . . . . . . . . . .
 8 O O O O O O O . O . O . . . . . X . .
 7 . X . . . X O . . . . . . . . . . O .
 6 X . X X . X2X . X . . . . . . O . . .
 5 . X O O X . . X . . . X . . . . . . .
 4 . O X O . O O O X X . . . . X . O . .
 3 . O X O . . . . O O . X . . X O . . .
 2 . O X . . . . . . . . . . . . . . . .
 1 . . . . . . . . . . . . . . . . . . .

Root visits: 320
NN rows: 373
NN batches: 373
NN avg batch size: 1
PV: K9 K8 L10 M10 M9 L9 N9 K10 M12 N11 L10
Tree:
: T   4.55c W   3.93c S   0.63c ( +1.3 L  +1.3) N     320  --  K9 K8 L10 M10 M9 L9 N9
---Black(v)---
<<<<<<< HEAD
K9  : T   1.67c W   1.36c S   0.31c ( +0.6 L  +0.6) LCB    5.80c P  9.02% WF 11.42% PSV     114 N     114  --  K9 K8 L10 M10 M9 L9 N9 K10
E15 : T   7.07c W   6.11c S   0.96c ( +1.9 L  +1.9) LCB   11.10c P 29.11% WF  9.84% PSV      73 N      73  --  E15 D16 C15 D12 B11 B12 C17 D18
D2  : T   2.23c W   1.92c S   0.31c ( +0.6 L  +0.6) LCB   10.66c P  4.42% WF 11.10% PSV      40 N      47  --  D2 E2 K9 K8 L10 M10 M9 L9
M12 : T   6.60c W   5.77c S   0.83c ( +1.7 L  +1.7) LCB   12.10c P 10.29% WF 10.08% PSV      28 N      28  --  M12 N11 N12 O11 O12 P11 R11
D18 : T   6.34c W   5.52c S   0.82c ( +1.6 L  +1.6) LCB   19.09c P  6.95% WF 10.15% PSV      20 N      23  --  D18 D19 M12 N11 N12 O11
E4  : T   8.09c W   7.12c S   0.97c ( +1.9 L  +1.9) LCB   20.17c P  7.75% WF  9.84% PSV      17 N      17  --  E4 E3 K9 K8 L10 M10 M9
Q11 : T  13.05c W  11.30c S   1.76c ( +3.5 L  +3.5) LCB   49.23c P  4.45% WF  9.26% PSV       6 N       6  --  Q11 D12 E15 G15 F15
D12 : T   9.39c W   8.49c S   0.90c ( +1.8 L  +1.8) LCB   39.72c P  2.88% WF  9.83% PSV       5 N       5  --  D12 Q11 M12 N11
R11 : T  14.90c W  13.02c S   1.88c ( +3.8 L  +3.8) LCB  203.56c P  2.46% WF  9.23% PSV       2 N       3  --  R11 D12 E15
Q12 : T  14.66c W  12.78c S   1.87c ( +3.8 L  +3.8) LCB  196.09c P  2.03% WF  9.26% PSV       2 N       3  --  Q12 D12 E15
=======
K9  : T   1.87c W   1.54c S   0.33c ( +0.7 L  +0.7) LCB    6.12c P  9.03% WF 11.39% PSV     115 N     115  --  K9 K8 L10 M10 M9 L9 N9 K10
E15 : T   7.36c W   6.37c S   0.99c ( +2.0 L  +2.0) LCB   11.32c P 29.14% WF  9.79% PSV      72 N      72  --  E15 D16 C15 D12 B11 B12 C17 D18
D2  : T   2.20c W   1.90c S   0.30c ( +0.6 L  +0.6) LCB   10.64c P  4.40% WF 11.13% PSV      45 N      47  --  D2 E2 K9 K8 L10 M10 M9 L9
M12 : T   6.64c W   5.80c S   0.83c ( +1.7 L  +1.7) LCB   12.14c P 10.26% WF 10.09% PSV      28 N      28  --  M12 N11 N12 O11 O12 P11 R11
D18 : T   6.36c W   5.53c S   0.82c ( +1.7 L  +1.7) LCB   19.06c P  6.96% WF 10.17% PSV      21 N      23  --  D18 D19 M12 N11 N12 O11
E4  : T   8.10c W   7.13c S   0.97c ( +1.9 L  +1.9) LCB   20.19c P  7.74% WF  9.86% PSV      17 N      17  --  E4 E3 K9 K8 L10 M10 M9
Q11 : T  13.10c W  11.34c S   1.76c ( +3.5 L  +3.5) LCB   49.29c P  4.43% WF  9.27% PSV       6 N       6  --  Q11 D12 E15 G15 F15
D12 : T   9.44c W   8.53c S   0.91c ( +1.8 L  +1.8) LCB   39.51c P  2.88% WF  9.83% PSV       5 N       5  --  D12 Q11 M12 N11
R11 : T  14.96c W  13.08c S   1.89c ( +3.8 L  +3.8) LCB  206.35c P  2.46% WF  9.23% PSV       3 N       3  --  R11 D12 E15
Q12 : T  14.77c W  12.88c S   1.89c ( +3.8 L  +3.8) LCB  198.63c P  2.02% WF  9.26% PSV       2 N       3  --  Q12 D12 E15
Just after move
: T   1.87c W   1.54c S   0.33c ( +0.7 L  +0.7) N     115  --  K8 L10 M10 M9 L9 N9 K10
---White(^)---
K8  : T   2.20c W   1.87c S   0.33c ( +0.7 L  +0.7) LCB   -2.41c P 42.44% WF 23.46% PSV      82 N      82  --  K8 L10 M10 M9 L9 N9 K10 M12
D12 : T   4.14c W   3.46c S   0.68c ( +1.4 L  +1.4) LCB   -5.29c P 13.16% WF 24.32% PSV      28 N      28  --  D12 E15 G15 F15 F14 E14 C14 C15
L10 : T -20.31c W -18.31c S  -2.01c ( -4.0 L  -4.0) LCB -260.00c P  7.28% WF 17.83% PSV       2 N       2  --  L10 K8
F14 : T -30.80c W -27.75c S  -3.05c ( -6.1 L  -6.1) LCB -260.00c P  4.46% WF 16.62% PSV       1 N       1  --  F14
C15 : T -24.76c W -22.34c S  -2.42c ( -4.8 L  -4.8) LCB -260.00c P  2.68% WF 17.77% PSV       0 N       1  --  C15
Just after begun
: T   1.87c W   1.54c S   0.33c ( +0.7 L  +0.7) N     115  --  K8 L10 M10 M9 L9 N9 K10
---White(^)---
K8  : T   2.20c W   1.87c S   0.33c ( +0.7 L  +0.7) LCB   -2.41c P 42.44% WF 23.46% PSV      82 N      82  --  K8 L10 M10 M9 L9 N9 K10 M12
D12 : T   4.14c W   3.46c S   0.68c ( +1.4 L  +1.4) LCB   -5.29c P 13.16% WF 24.32% PSV      28 N      28  --  D12 E15 G15 F15 F14 E14 C14 C15
L10 : T -20.31c W -18.31c S  -2.01c ( -4.0 L  -4.0) LCB -260.00c P  7.28% WF 17.83% PSV       2 N       2  --  L10 K8
F14 : T -30.80c W -27.75c S  -3.05c ( -6.1 L  -6.1) LCB -260.00c P  4.46% WF 16.62% PSV       1 N       1  --  F14
C15 : T -24.76c W -22.34c S  -2.42c ( -4.8 L  -4.8) LCB -260.00c P  2.68% WF 17.77% PSV       0 N       1  --  C15
>>>>>>> bdca808c
MoveNum: 87 HASH: 81DACF501D9C298028CFCF34664DB664
   A B C D E F G H J K L M N O P Q R S T
19 . . . . . . . . . . . . . . . . . . .
18 . . O . O . . . . . . . . . . . . . .
17 . . . X O . O O . X . . . . . . . . .
16 . . X . O2X X O . . . . . X . . X . .
15 . . . . . . . . . . . . . . . . . . .
14 . . . X . . X O . . . . . . . . . . .
13 . . . . X X O O . . . . . . . . . . .
12 . . O . O O X . . . X . . . . . . . .
11 . . . . . X X . X X O O . . . . . . .
10 . . X . X . . . X O . . . . . . . . .
 9 . X . X . . . . . X3. . . . . . . . .
 8 O O O O O O O . O . O . . . . . X . .
 7 . X . . . X O . . . . . . . . . . O .
 6 X . X X . X1X . X . . . . . . O . . .
 5 . X O O X . . X . . . X . . . . . . .
 4 . O X O . O O O X X . . . . X . O . .
 3 . O X O . . . . O O . X . . X O . . .
 2 . O X . . . . . . . . . . . . . . . .
 1 . . . . . . . . . . . . . . . . . . .

Root visits: 314
NN rows: 566
NN batches: 566
NN avg batch size: 1
PV: K8 L10 M10 M9 L9 N9 K10 M12 N11 L10 N12 N13
Tree:
: T   2.23c W   1.83c S   0.40c ( +0.8 L  +0.8) N     314  --  K8 L10 M10 M9 L9 N9 K10
---White(^)---
K8  : T   2.80c W   2.38c S   0.43c ( +0.9 L  +0.9) LCB    0.02c P 42.42% WF 13.70% PSV     219 N     219  --  K8 L10 M10 M9 L9 N9 K10 M12
D12 : T   3.43c W   2.84c S   0.60c ( +1.2 L  +1.2) LCB   -1.46c P 13.14% WF 13.86% PSV      83 N      83  --  D12 K8 C14 D15 D13 E15 F14 E14
L10 : T -19.78c W -17.83c S  -1.95c ( -3.9 L  -3.9) LCB  -73.49c P  7.29% WF  9.77% PSV       4 N       4  --  L10 K8 J9
F14 : T -27.05c W -24.42c S  -2.63c ( -5.3 L  -5.3) LCB -260.00c P  4.46% WF  9.36% PSV       2 N       2  --  F14 K8
C15 : T -24.81c W -22.38c S  -2.42c ( -4.9 L  -4.9) LCB -260.00c P  2.68% WF 10.22% PSV       1 N       1  --  C15
E4  : T -26.48c W -23.80c S  -2.67c ( -5.4 L  -5.4) LCB -260.00c P  2.17% WF 10.03% PSV       1 N       1  --  E4
L4  : T -12.95c W -11.63c S  -1.32c ( -2.6 L  -2.6) LCB -260.00c P  1.25% WF 11.58% PSV       1 N       1  --  L4
Q11 : T -22.55c W -20.32c S  -2.23c ( -4.5 L  -4.5) LCB -260.00c P  1.53% WF 10.47% PSV       0 N       1  --  Q11
L9  : T -17.83c W -15.92c S  -1.91c ( -3.8 L  -3.8) LCB -260.00c P  1.30% WF 11.01% PSV       0 N       1  --  L9


GAME 4 ==========================================================================
(A pro game)

MoveNum: 44 HASH: 03700DBBB7589CC1BAB46A4537747B7F
   A B C D E F G H J K L M N O P Q R S T
19 . . . . . . . . . . . . . . . . . . .
18 . . . . . . . . . . X X . . . O X . .
17 . . . . . X . . . . O O X X X O O O .
16 . . . O . . . . . X . X O O . . O X .
15 . . . . . . . . . . . X . . O O X X .
14 . . O . . . . . . . . . . . . X . . .
13 . . . . . . . . . . . . . . . . . . .
12 . . . . . . . . . . . . . . . . . . .
11 . . . . . . . . . . . . . . . . . . .
10 . . . . . . . . . . . . . . . . X . .
 9 . . . . . . . . . . . . . . . . . . .
 8 . . . . . . . . . . . . . . . . . . .
 7 . . . . . . . . . . . . . . . . . . .
 6 . . . O . . . . . . . . . . . . . . .
 5 . . . . . . . . X2. O1. . . . . . O .
 4 . . . O . X . . . . . . . . X . O . .
 3 . . . . O X . . X . O . O3. . X X O .
 2 . . . . . . . . . . . . . . . . . . .
 1 . . . . . . . . . . . . . . . . . . .

Root visits: 200
NN rows: 185
NN batches: 185
NN avg batch size: 1
PV: S2 R8 P14 O14 O13 N14 N13 M14 P6 M13 M12 L12
Tree:
: T  14.45c W  12.87c S   1.58c ( +3.2 L  +3.2) N     200  --  S2 R8 P14 O14 O13 N14 N13
---Black(v)---
S2  : T  14.34c W  12.77c S   1.57c ( +3.2 L  +3.2) LCB   21.79c P 29.60% WF 12.62% PSV      73 N      73  --  S2 R8 P14 O14 O13 N14 N13 M14
P6  : T  14.38c W  12.79c S   1.59c ( +3.2 L  +3.2) LCB   25.83c P 14.69% WF 12.60% PSV      36 N      38  --  P6 R7 S2 P7 O7 O6
P14 : T  15.46c W  13.83c S   1.63c ( +3.3 L  +3.3) LCB   30.24c P 15.08% WF 12.31% PSV      31 N      32  --  P14 O14 O13 N14 S2 N13 O12 N12
Q7  : T  11.01c W   9.81c S   1.21c ( +2.4 L  +2.4) LCB   24.58c P  4.12% WF 13.45% PSV      24 N      24  --  Q7 P5 Q5 Q4 P3 Q6 O5
Q6  : T  15.49c W  13.78c S   1.72c ( +3.5 L  +3.5) LCB   37.92c P  8.01% WF 12.35% PSV      16 N      16  --  Q6 R7 Q7 R8 Q8 R9
D17 : T  16.95c W  15.09c S   1.86c ( +3.7 L  +3.7) LCB   48.68c P  4.06% WF 12.11% PSV       6 N       8  --  D17 C17 C18 E17 D18
O6  : T  13.96c W  12.39c S   1.57c ( +3.2 L  +3.2) LCB  154.61c P  1.81% WF 12.67% PSV       4 N       4  --  O6 P14 Q13
R6  : T  18.78c W  16.76c S   2.02c ( +4.0 L  +4.0) LCB  111.40c P  2.51% WF 11.89% PSV       3 N       4  --  R6 Q5 P5
With noise===================
Adding root noise to the search

MoveNum: 44 HASH: 03700DBBB7589CC1BAB46A4537747B7F
   A B C D E F G H J K L M N O P Q R S T
19 . . . . . . . . . . . . . . . . . . .
18 . . . . . . . . . . X X . . . O X . .
17 . . . . . X . . . . O O X X X O O O .
16 . . . O . . . . . X . X O O . . O X .
15 . . . . . . . . . . . X . . O O X X .
14 . . O . . . . . . . . . . . . X . . .
13 . . . . . . . . . . . . . . . . . . .
12 . . . . . . . . . . . . . . . . . . .
11 . . . . . . . . . . . . . . . . . . .
10 . . . . . . . . . . . . . . . . X . .
 9 . . . . . . . . . . . . . . . . . . .
 8 . . . . . . . . . . . . . . . . . . .
 7 . . . . . . . . . . . . . . . . . . .
 6 . . . O . . . . . . . . . . . . . . .
 5 . . . . . . . . X2. O1. . . . . . O .
 4 . . . O . X . . . . . . . . X . O . .
 3 . . . . O X . . X . O . O3. . X X O .
 2 . . . . . . . . . . . . . . . . . . .
 1 . . . . . . . . . . . . . . . . . . .

Root visits: 200
NN rows: 193
NN batches: 193
NN avg batch size: 1
PV: S2 R8 P14 O14 O13 N14 N13 M14 P6 M13 M12 L12
Tree:
: T  14.13c W  12.58c S   1.55c ( +3.1 L  +3.1) N     200  --  S2 R8 P14 O14 O13 N14 N13
---Black(v)---
S2  : T  14.53c W  12.94c S   1.59c ( +3.2 L  +3.2) LCB   24.53c P 22.20% WF  4.21% PSV      47 N      47  --  S2 R8 P14 O14 O13 N14 N13 M14
P6  : T  12.13c W  10.77c S   1.36c ( +2.7 L  +2.7) LCB   24.80c P 11.04% WF  4.43% PSV      31 N      31  --  P6 R7 S2 P14 Q13
P14 : T  15.15c W  13.54c S   1.61c ( +3.2 L  +3.2) LCB   32.55c P 11.31% WF  4.16% PSV      22 N      24  --  P14 O14 O13 N14 S2 N13 O12 N12
Q6  : T  15.41c W  13.70c S   1.71c ( +3.4 L  +3.4) LCB   31.99c P 12.19% WF  4.14% PSV      22 N      22  --  Q6 R7 Q7 R8 Q8 R9 Q9 S10
Q7  : T  10.07c W   8.97c S   1.10c ( +2.2 L  +2.2) LCB   25.59c P  3.10% WF  4.58% PSV      20 N      20  --  Q7 P5 Q5 Q4 P3 Q6
D9  : T  11.14c W   9.86c S   1.27c ( +2.6 L  +2.6) LCB   46.76c P  1.92% WF  4.45% PSV       8 N      10  --  D9 P14 Q13 P13 Q12 P12 S2
R6  : T  17.93c W  15.96c S   1.97c ( +3.9 L  +3.9) LCB   74.84c P  4.84% WF  4.02% PSV       6 N       6  --  R6 Q5 P5 Q6
P7  : T   9.96c W   8.87c S   1.09c ( +2.2 L  +2.2) LCB   74.98c P  0.67% WF  4.50% PSV       4 N       6  --  P7 P14 Q13 P13 Q12
D17 : T  16.82c W  14.96c S   1.86c ( +3.7 L  +3.7) LCB  119.80c P  3.14% WF  4.10% PSV       4 N       4  --  D17 C17 C18 E17
O6  : T  13.96c W  12.39c S   1.57c ( +3.2 L  +3.2) LCB  154.61c P  2.13% WF  4.26% PSV       4 N       4  --  O6 P14 Q13
F7  : T  17.77c W  15.93c S   1.84c ( +3.7 L  +3.7) LCB  260.00c P  1.87% WF  4.08% PSV       2 N       2  --  F7 P14
Q8  : T  12.15c W  10.85c S   1.31c ( +2.6 L  +2.6) LCB  260.00c P  0.73% WF  4.34% PSV       2 N       2  --  Q8 P14
H7  : T  19.66c W  17.64c S   2.02c ( +4.0 L  +4.0) LCB  260.00c P  1.25% WF  4.00% PSV       1 N       2  --  H7 P14
K6  : T  21.28c W  19.07c S   2.21c ( +4.4 L  +4.4) LCB  260.00c P  1.23% WF  3.93% PSV       1 N       2  --  K6 L6
D13 : T  17.10c W  15.16c S   1.94c ( +3.9 L  +3.9) LCB  260.00c P  1.11% WF  4.11% PSV       1 N       2  --  D13 C13
O5  : T  20.68c W  18.41c S   2.28c ( +4.6 L  +4.6) LCB  260.00c P  0.99% WF  3.95% PSV       1 N       2  --  O5 R8
R7  : T  14.95c W  13.28c S   1.67c ( +3.4 L  +3.4) LCB  260.00c P  0.95% WF  4.21% PSV       1 N       2  --  R7 Q6
H12 : T  17.53c W  15.66c S   1.87c ( +3.8 L  +3.8) LCB  260.00c P  0.95% WF  4.10% PSV       1 N       2  --  H12 P14
O3  : T  15.28c W  13.57c S   1.71c ( +3.4 L  +3.4) LCB  260.00c P  0.90% WF  4.20% PSV       1 N       2  --  O3 O2
N4  : T  16.26c W  14.49c S   1.77c ( +3.6 L  +3.6) LCB  260.00c P  0.73% WF  4.15% PSV       1 N       2  --  N4 O3
K12 : T  11.65c W  10.47c S   1.18c ( +2.4 L  +2.4) LCB  260.00c P  0.47% WF  4.34% PSV       1 N       1  --  K12
Q5  : T  18.71c W  16.58c S   2.13c ( +4.3 L  +4.3) LCB  260.00c P  0.70% WF  4.04% PSV       0 N       2  --  Q5 R7
H3  : T  25.64c W  23.10c S   2.54c ( +5.1 L  +5.1) LCB  260.00c P  0.82% WF  3.81% PSV       0 N       1  --  H3
D1  : T  24.15c W  21.69c S   2.46c ( +4.9 L  +4.9) LCB  260.00c P  0.69% WF  3.87% PSV       0 N       1  --  D1


With root temperature===================
Adding root policy temperature 1.5 to the search

MoveNum: 44 HASH: 03700DBBB7589CC1BAB46A4537747B7F
   A B C D E F G H J K L M N O P Q R S T
19 . . . . . . . . . . . . . . . . . . .
18 . . . . . . . . . . X X . . . O X . .
17 . . . . . X . . . . O O X X X O O O .
16 . . . O . . . . . X . X O O . . O X .
15 . . . . . . . . . . . X . . O O X X .
14 . . O . . . . . . . . . . . . X . . .
13 . . . . . . . . . . . . . . . . . . .
12 . . . . . . . . . . . . . . . . . . .
11 . . . . . . . . . . . . . . . . . . .
10 . . . . . . . . . . . . . . . . X . .
 9 . . . . . . . . . . . . . . . . . . .
 8 . . . . . . . . . . . . . . . . . . .
 7 . . . . . . . . . . . . . . . . . . .
 6 . . . O . . . . . . . . . . . . . . .
 5 . . . . . . . . X2. O1. . . . . . O .
 4 . . . O . X . . . . . . . . X . O . .
 3 . . . . O X . . X . O . O3. . X X O .
 2 . . . . . . . . . . . . . . . . . . .
 1 . . . . . . . . . . . . . . . . . . .

Root visits: 200
NN rows: 193
NN batches: 193
NN avg batch size: 1
PV: Q7 P5 Q5 Q4 P3 Q6 O5 P6
Tree:
: T  13.56c W  12.07c S   1.49c ( +3.0 L  +3.0) N     200  --  Q7 P5 Q5 Q4 P3 Q6 O5
---Black(v)---
Q7  : T  10.42c W   9.26c S   1.15c ( +2.3 L  +2.3) LCB   18.87c P  3.38% WF 10.01% PSV      54 N      54  --  Q7 P5 Q5 Q4 P3 Q6 O5 P6
S2  : T  14.27c W  12.72c S   1.55c ( +3.1 L  +3.1) LCB   25.24c P 12.57% WF  9.15% PSV      37 N      41  --  S2 R8 P14 O14 O13 N14 N13 M14
P6  : T  13.10c W  11.64c S   1.46c ( +2.9 L  +2.9) LCB   24.57c P  7.88% WF  9.40% PSV      31 N      36  --  P6 R7 S2 P7 O7 O6
P14 : T  15.15c W  13.54c S   1.61c ( +3.2 L  +3.2) LCB   32.55c P  8.02% WF  9.01% PSV      20 N      24  --  P14 O14 O13 N14 S2 N13 O12 N12
Q6  : T  15.49c W  13.78c S   1.72c ( +3.5 L  +3.5) LCB   37.92c P  5.26% WF  8.98% PSV      12 N      16  --  Q6 R7 Q7 R8 Q8 R9
D17 : T  16.95c W  15.09c S   1.86c ( +3.7 L  +3.7) LCB   48.68c P  3.35% WF  8.83% PSV       6 N       8  --  D17 C17 C18 E17 D18
O6  : T  15.48c W  13.76c S   1.72c ( +3.5 L  +3.5) LCB   84.33c P  1.95% WF  9.05% PSV       4 N       6  --  O6 R8 P14 O14
O3  : T  14.17c W  12.58c S   1.60c ( +3.2 L  +3.2) LCB  136.99c P  1.48% WF  9.23% PSV       4 N       4  --  O3 O2 N4
R6  : T  18.78c W  16.76c S   2.02c ( +4.0 L  +4.0) LCB  111.40c P  2.43% WF  8.69% PSV       3 N       4  --  R6 Q5 P5
R7  : T  15.50c W  13.77c S   1.74c ( +3.5 L  +3.5) LCB  149.63c P  1.54% WF  9.07% PSV       3 N       4  --  R7 Q6 S2 Q7
O5  : T  20.68c W  18.41c S   2.28c ( +4.6 L  +4.6) LCB  260.00c P  1.58% WF  8.60% PSV       2 N       2  --  O5 R8


With noise and rootDesiredPerChildVisits===================
Root desired child visits factor 1

MoveNum: 44 HASH: 03700DBBB7589CC1BAB46A4537747B7F
   A B C D E F G H J K L M N O P Q R S T
19 . . . . . . . . . . . . . . . . . . .
18 . . . . . . . . . . X X . . . O X . .
17 . . . . . X . . . . O O X X X O O O .
16 . . . O . . . . . X . X O O . . O X .
15 . . . . . . . . . . . X . . O O X X .
14 . . O . . . . . . . . . . . . X . . .
13 . . . . . . . . . . . . . . . . . . .
12 . . . . . . . . . . . . . . . . . . .
11 . . . . . . . . . . . . . . . . . . .
10 . . . . . . . . . . . . . . . . X . .
 9 . . . . . . . . . . . . . . . . . . .
 8 . . . . . . . . . . . . . . . . . . .
 7 . . . . . . . . . . . . . . . . . . .
 6 . . . O . . . . . . . . . . . . . . .
 5 . . . . . . . . X2. O1. . . . . . O .
 4 . . . O . X . . . . . . . . X . O . .
 3 . . . . O X . . X . O . O3. . X X O .
 2 . . . . . . . . . . . . . . . . . . .
 1 . . . . . . . . . . . . . . . . . . .

Root visits: 400
NN rows: 377
NN batches: 377
NN avg batch size: 1
PV: S2 R8 P14 O14 O13 N14 N13 M14 P6 M13 M12 L12
Tree:
: T  14.71c W  13.10c S   1.61c ( +3.2 L  +3.2) N     400  --  S2 R8 P14 O14 O13 N14 N13
---Black(v)---
S2  : T  13.85c W  12.33c S   1.52c ( +3.0 L  +3.0) LCB   19.76c P 22.20% WF  3.06% PSV     104 N     104  --  S2 R8 P14 O14 O13 N14 N13 M14
P6  : T  14.49c W  12.88c S   1.61c ( +3.2 L  +3.2) LCB   24.55c P 11.02% WF  3.00% PSV      44 N      44  --  P6 R8 S2 P8 R6 S6
Q7  : T  10.73c W   9.54c S   1.19c ( +2.4 L  +2.4) LCB   20.37c P  3.09% WF  3.25% PSV      39 N      39  --  Q7 P5 Q5 Q4 P3 Q6 O5
P14 : T  15.46c W  13.82c S   1.64c ( +3.3 L  +3.3) LCB   28.61c P 11.33% WF  2.93% PSV      38 N      38  --  P14 O14 O13 N14 S2 N13 O12 N12
Q6  : T  15.86c W  14.10c S   1.76c ( +3.5 L  +3.5) LCB   33.98c P  6.19% WF  2.91% PSV      19 N      20  --  Q6 R7 Q7 R8 Q8 R9 Q9 S10
D12 : T  15.19c W  13.49c S   1.70c ( +3.4 L  +3.4) LCB   39.12c P  3.43% WF  2.95% PSV      12 N      15  --  D12 P14 Q13 P13 Q12 P12 S2 R8
G10 : T  16.38c W  14.65c S   1.73c ( +3.5 L  +3.5) LCB   46.19c P  3.36% WF  2.90% PSV       9 N      11  --  G10 P14 Q13 P13 Q12 P12 S2 R8
C12 : T  11.51c W  10.18c S   1.33c ( +2.7 L  +2.7) LCB   39.54c P  0.82% WF  3.14% PSV       8 N      12  --  C12 P14 Q13 P13 Q12 P12 S2 R8
D17 : T  16.95c W  15.09c S   1.86c ( +3.7 L  +3.7) LCB   48.68c P  3.05% WF  2.88% PSV       8 N       8  --  D17 C17 C18 E17 D18
F15 : T  13.85c W  12.35c S   1.49c ( +3.0 L  +3.0) LCB   48.63c P  1.59% WF  3.02% PSV       7 N      10  --  F15 P14 Q13 P13 Q12 P12 S2
C5  : T  17.02c W  15.11c S   1.91c ( +3.8 L  +3.8) LCB   57.86c P  2.65% WF  2.88% PSV       7 N       7  --  C5 D5 S2 R8 P14
D9  : T  11.14c W   9.86c S   1.27c ( +2.6 L  +2.6) LCB   46.76c P  0.49% WF  3.15% PSV       6 N      10  --  D9 P14 Q13 P13 Q12 P12 S2
C8  : T  11.15c W   9.87c S   1.28c ( +2.6 L  +2.6) LCB   41.09c P  0.32% WF  3.15% PSV       4 N      11  --  C8 P14 Q13 P13 Q12 P12 S2 R8
O6  : T  15.48c W  13.76c S   1.72c ( +3.5 L  +3.5) LCB   84.33c P  1.37% WF  2.94% PSV       4 N       6  --  O6 R8 P14 O14
N5  : T  14.80c W  13.19c S   1.62c ( +3.2 L  +3.2) LCB   70.62c P  1.19% WF  2.97% PSV       4 N       6  --  N5 P14 Q13 P13 Q12
J1  : T  29.29c W  26.32c S   2.97c ( +6.0 L  +6.0) LCB  102.02c P  3.99% WF  2.43% PSV       4 N       4  --  J1 P14 Q13 P13
R6  : T  18.78c W  16.76c S   2.02c ( +4.0 L  +4.0) LCB  111.40c P  1.88% WF  2.82% PSV       4 N       4  --  R6 Q5 P5
L6  : T  18.06c W  16.08c S   1.97c ( +4.0 L  +4.0) LCB  137.06c P  1.84% WF  2.85% PSV       4 N       4  --  L6 M6 S2 K6
O3  : T  14.17c W  12.58c S   1.60c ( +3.2 L  +3.2) LCB  136.99c P  1.08% WF  2.99% PSV       4 N       4  --  O3 O2 N4
B3  : T  16.16c W  14.36c S   1.81c ( +3.6 L  +3.6) LCB  101.50c P  1.09% WF  2.92% PSV       3 N       4  --  B3 P14 Q13 P13
R7  : T  15.50c W  13.77c S   1.74c ( +3.5 L  +3.5) LCB  149.63c P  0.95% WF  2.94% PSV       3 N       4  --  R7 Q6 S2 Q7
P7  : T  11.90c W  10.61c S   1.29c ( +2.6 L  +2.6) LCB   59.27c P  0.33% WF  3.10% PSV       2 N       8  --  P7 P14 Q13 P13 Q12
D18 : T  14.10c W  12.49c S   1.61c ( +3.2 L  +3.2) LCB  260.00c P  0.49% WF  2.99% PSV       2 N       2  --  D18 P14
D8  : T  11.84c W  10.43c S   1.41c ( +2.8 L  +2.8) LCB  260.00c P  0.30% WF  3.06% PSV       2 N       2  --  D8 P14
O5  : T  20.68c W  18.41c S   2.28c ( +4.6 L  +4.6) LCB  260.00c P  0.99% WF  2.78% PSV       1 N       2  --  O5 R8
K9  : T  18.11c W  16.18c S   1.93c ( +3.9 L  +3.9) LCB  260.00c P  0.83% WF  2.86% PSV       1 N       2  --  K9 P14
C15 : T  23.16c W  20.62c S   2.55c ( +5.1 L  +5.1) LCB  260.00c P  0.70% WF  2.70% PSV       1 N       2  --  C15 D15
Q5  : T  18.71c W  16.58c S   2.13c ( +4.3 L  +4.3) LCB  260.00c P  0.69% WF  2.85% PSV       1 N       2  --  Q5 R7
N4  : T  16.26c W  14.49c S   1.77c ( +3.6 L  +3.6) LCB  260.00c P  0.55% WF  2.92% PSV       1 N       2  --  N4 O3
E6  : T  21.06c W  18.84c S   2.23c ( +4.5 L  +4.5) LCB  260.00c P  0.43% WF  2.77% PSV       0 N       2  --  E6 D7
H8  : T  18.32c W  16.41c S   1.91c ( +3.8 L  +3.8) LCB  260.00c P  0.38% WF  2.86% PSV       0 N       2  --  H8 P14
O13 : T  17.84c W  15.86c S   1.97c ( +4.0 L  +4.0) LCB  260.00c P  0.37% WF  2.87% PSV       0 N       2  --  O13 P14
N14 : T  26.70c W  23.89c S   2.80c ( +5.6 L  +5.6) LCB  260.00c P  0.29% WF  2.59% PSV       0 N       2  --  N14 P14
B10 : T  21.14c W  18.82c S   2.31c ( +4.6 L  +4.6) LCB  260.00c P  0.28% WF  2.77% PSV       0 N       2  --  B10 P14
pss : T 107.70c W  98.24c S   9.46c (+23.2 L +23.2) LCB  260.00c P  0.27% WF  0.80% PSV       0 N       2  --  pass pass
Play selection values
S2 104
P14 38
P6 44
Q6 19
J1 4
D12 12
G10 9
Q7 39
D17 8
C5 7
R6 4
L6 4
F15 7
O6 4
N5 4
B3 3
O3 4
O5 1
R7 3
K9 1
C12 8
C15 1
Q5 1
N4 1
D9 6
D18 2
E6 0
H8 0
O13 0
P7 2
C8 4
D8 2
N14 0
B10 0
pass 0


With noise and rootDesiredPerChildVisits===================
Root desired child visits factor 9

MoveNum: 44 HASH: 03700DBBB7589CC1BAB46A4537747B7F
   A B C D E F G H J K L M N O P Q R S T
19 . . . . . . . . . . . . . . . . . . .
18 . . . . . . . . . . X X . . . O X . .
17 . . . . . X . . . . O O X X X O O O .
16 . . . O . . . . . X . X O O . . O X .
15 . . . . . . . . . . . X . . O O X X .
14 . . O . . . . . . . . . . . . X . . .
13 . . . . . . . . . . . . . . . . . . .
12 . . . . . . . . . . . . . . . . . . .
11 . . . . . . . . . . . . . . . . . . .
10 . . . . . . . . . . . . . . . . X . .
 9 . . . . . . . . . . . . . . . . . . .
 8 . . . . . . . . . . . . . . . . . . .
 7 . . . . . . . . . . . . . . . . . . .
 6 . . . O . . . . . . . . . . . . . . .
 5 . . . . . . . . X2. O1. . . . . . O .
 4 . . . O . X . . . . . . . . X . O . .
 3 . . . . O X . . X . O . O3. . X X O .
 2 . . . . . . . . . . . . . . . . . . .
 1 . . . . . . . . . . . . . . . . . . .

Root visits: 400
NN rows: 382
NN batches: 382
NN avg batch size: 1
PV: S2 R8 P14 O14 O13 N14 N13 M14 P6 M13 M12 L12
Tree:
: T  15.21c W  13.55c S   1.66c ( +3.3 L  +3.3) N     400  --  S2 R8 P14 O14 O13 N14 N13
---Black(v)---
S2  : T  13.91c W  12.39c S   1.52c ( +3.1 L  +3.1) LCB   20.52c P 22.20% WF  3.50% PSV      89 N      89  --  S2 R8 P14 O14 O13 N14 N13 M14
P6  : T  14.47c W  12.86c S   1.60c ( +3.2 L  +3.2) LCB   25.40c P 11.02% WF  3.44% PSV      40 N      40  --  P6 R7 S2 P7 O7 O6
P14 : T  15.44c W  13.81c S   1.63c ( +3.3 L  +3.3) LCB   29.63c P 11.33% WF  3.36% PSV      34 N      34  --  P14 O14 O13 N14 S2 N13 O12 N12
Q7  : T  10.09c W   8.97c S   1.11c ( +2.2 L  +2.2) LCB   21.97c P  3.16% WF  3.73% PSV      28 N      28  --  Q7 P5 Q5 Q4 P3 Q6 O5
B4  : T  16.08c W  14.27c S   1.81c ( +3.6 L  +3.6) LCB   32.17c P  7.52% WF  3.32% PSV      21 N      21  --  B4 P14 Q13 P13 Q12 P12 S2 R8
Q6  : T  15.86c W  14.10c S   1.76c ( +3.5 L  +3.5) LCB   33.98c P  6.64% WF  3.34% PSV      19 N      20  --  Q6 R7 Q7 R8 Q8 R9 Q9 S10
D17 : T  16.58c W  14.77c S   1.81c ( +3.6 L  +3.6) LCB   40.71c P  3.13% WF  3.30% PSV       8 N      11  --  D17 C17 C18 E17 D18
O5  : T  16.40c W  14.59c S   1.82c ( +3.6 L  +3.6) LCB   48.26c P  1.94% WF  3.31% PSV       5 N       9  --  O5 R8 P14 O14 O13
O6  : T  13.94c W  12.37c S   1.57c ( +3.2 L  +3.2) LCB   65.47c P  1.37% WF  3.44% PSV       5 N       7  --  O6 R8 P14 O14 O13
C8  : T  11.15c W   9.87c S   1.28c ( +2.6 L  +2.6) LCB   41.09c P  0.53% WF  3.60% PSV       4 N      11  --  C8 P14 Q13 P13 Q12 P12 S2 R8
R6  : T  17.17c W  15.29c S   1.89c ( +3.8 L  +3.8) LCB   47.50c P  1.88% WF  3.27% PSV       4 N       9  --  R6 Q5 P5 Q6
P7  : T  11.90c W  10.61c S   1.29c ( +2.6 L  +2.6) LCB   59.27c P  0.67% WF  3.55% PSV       4 N       8  --  P7 P14 Q13 P13 Q12
R7  : T  13.17c W  11.68c S   1.49c ( +3.0 L  +3.0) LCB   64.88c P  0.96% WF  3.47% PSV       4 N       6  --  R7 Q6 S2 Q7 R8
O3  : T  12.79c W  11.34c S   1.45c ( +2.9 L  +2.9) LCB   63.47c P  0.89% WF  3.49% PSV       4 N       6  --  O3 O2 N4 P2
G13 : T  12.56c W  11.19c S   1.37c ( +2.7 L  +2.7) LCB   54.08c P  0.77% WF  3.50% PSV       4 N       6  --  G13 P14 Q13 P13 Q12 P12
H16 : T  22.84c W  20.50c S   2.34c ( +4.7 L  +4.7) LCB   50.80c P  2.37% WF  2.97% PSV       3 N      10  --  H16 P14 Q13 P13 Q12 P12
K3  : T  18.40c W  16.45c S   1.95c ( +3.9 L  +3.9) LCB   45.04c P  1.66% WF  3.21% PSV       3 N       8  --  K3 O5 P5 P6 Q6
P12 : T  14.57c W  12.98c S   1.59c ( +3.2 L  +3.2) LCB   61.26c P  1.07% WF  3.41% PSV       3 N       7  --  P12 R8 S2 P14 Q13
N5  : T  14.80c W  13.19c S   1.62c ( +3.2 L  +3.2) LCB   70.62c P  0.99% WF  3.40% PSV       3 N       6  --  N5 P14 Q13 P13 Q12
R8  : T  11.24c W  10.01c S   1.22c ( +2.4 L  +2.4) LCB   57.18c P  0.37% WF  3.57% PSV       3 N       6  --  R8 P14 Q13 P13 Q12
H4  : T  29.28c W  26.27c S   3.01c ( +6.1 L  +6.1) LCB   63.74c P  2.52% WF  2.63% PSV       2 N      10  --  H4 P14 Q13 P13 Q12 P12 S2
Q13 : T  19.23c W  17.21c S   2.02c ( +4.1 L  +4.1) LCB   73.12c P  1.16% WF  3.18% PSV       2 N       7  --  Q13 R8 S2 O5 P5 P6
N4  : T  16.73c W  14.91c S   1.82c ( +3.7 L  +3.7) LCB   63.37c P  0.81% WF  3.30% PSV       2 N       6  --  N4 O3 O4 M4
Q5  : T  14.59c W  12.91c S   1.68c ( +3.4 L  +3.4) LCB   99.89c P  0.69% WF  3.40% PSV       2 N       5  --  Q5 R7 S2
F15 : T  12.04c W  10.71c S   1.33c ( +2.7 L  +2.7) LCB  104.17c P  0.36% WF  3.51% PSV       2 N       4  --  F15 P14 Q13 P13
B6  : T  17.71c W  15.73c S   1.98c ( +4.0 L  +4.0) LCB   63.04c P  0.78% WF  3.26% PSV       1 N       6  --  B6 P14 Q13 P13
L6  : T  14.66c W  13.02c S   1.64c ( +3.3 L  +3.3) LCB   90.86c P  0.56% WF  3.40% PSV       1 N       5  --  L6 M6 S2 K6 P14
E15 : T  12.59c W  11.19c S   1.40c ( +2.8 L  +2.8) LCB  108.26c P  0.36% WF  3.49% PSV       1 N       4  --  E15 P14 Q13 P13
T14 : T  32.06c W  28.82c S   3.24c ( +6.5 L  +6.5) LCB   76.13c P  0.94% WF  2.59% PSV       0 N       6  --  T14 P14 Q13 P13 Q12 P12
T17 : T  23.24c W  20.76c S   2.48c ( +5.0 L  +5.0) LCB   91.48c P  0.44% WF  3.03% PSV       0 N       4  --  T17 P14 Q13
Play selection values
S2 89
P14 34
P6 40
B4 21
Q6 19
Q7 28
D17 8
H4 2
H16 3
O5 5
R6 4
K3 3
O6 5
Q13 2
P12 3
N5 3
R7 4
T14 0
O3 4
N4 2
B6 1
G13 4
Q5 2
P7 4
L6 1
C8 4
T17 0
R8 3
F15 2
E15 1

<|MERGE_RESOLUTION|>--- conflicted
+++ resolved
@@ -686,7 +686,6 @@
 Tree:
 : T   3.99c W   3.41c S   0.57c ( +1.1 L  +1.1) N     200  --  E16 D2 E2 K9 K8 L10 M10
 ---White(^)---
-<<<<<<< HEAD
 E16 : T   4.44c W   3.84c S   0.60c ( +1.2 L  +1.2) LCB    0.52c P 39.79% WF 10.64% PSV     120 N     120  --  E16 D2 E2 K9 K8 L10 M10 M9
 D12 : T   5.96c W   4.99c S   0.96c ( +1.9 L  +1.9) LCB    1.29c P  7.89% WF 10.94% PSV      34 N      34  --  D12 E16 D18 B11 B12 B14
 Q11 : T   5.68c W   5.00c S   0.68c ( +1.3 L  +1.3) LCB  -12.36c P  2.32% WF 10.79% PSV       9 N      14  --  Q11 K9 K8 L10 M10
@@ -697,42 +696,30 @@
 D18 : T  -6.29c W  -5.59c S  -0.70c ( -1.4 L  -1.4) LCB -260.00c P  3.00% WF  9.33% PSV       2 N       2  --  D18 M12
 G15 : T -10.09c W  -8.82c S  -1.28c ( -2.5 L  -2.5) LCB -260.00c P  1.63% WF  9.16% PSV       1 N       1  --  G15
 Q12 : T  -4.76c W  -4.09c S  -0.67c ( -1.3 L  -1.3) LCB -260.00c P  1.58% WF  9.66% PSV       1 N       1  --  Q12
-=======
-E16 : T   4.67c W   4.04c S   0.63c ( +1.3 L  +1.3) LCB    0.72c P 39.79% WF 10.68% PSV     120 N     120  --  E16 D2 E2 K9 K8 L10 M10 M9
-D12 : T   5.97c W   5.01c S   0.96c ( +1.9 L  +1.9) LCB    1.32c P  7.91% WF 10.92% PSV      33 N      34  --  D12 E16 D18 B11 B12 B14
-E4  : T  -1.84c W  -1.69c S  -0.15c ( -0.3 L  -0.3) LCB  -16.27c P  7.16% WF  9.53% PSV       9 N       9  --  E4 D18 E16 E15
-Q11 : T   5.67c W   5.00c S   0.67c ( +1.3 L  +1.3) LCB  -12.48c P  2.32% WF 10.78% PSV       8 N      14  --  Q11 K9 K8 L10 M10
-M12 : T   0.10c W  -0.03c S   0.12c ( +0.2 L  +0.2) LCB  -25.23c P  5.61% WF  9.81% PSV       8 N      11  --  M12 K9 K8 L10 M10
-L4  : T   0.97c W   0.72c S   0.25c ( +0.5 L  +0.5) LCB  -54.58c P  2.42% WF 10.07% PSV       4 N       4  --  L4 L5 L3
-M17 : T   0.56c W   0.55c S   0.00c ( +0.0 L  +0.0) LCB -242.08c P  2.28% WF 10.05% PSV       3 N       3  --  M17 M16 L16
-D18 : T  -6.22c W  -5.53c S  -0.69c ( -1.4 L  -1.4) LCB -260.00c P  2.99% WF  9.34% PSV       2 N       2  --  D18 M12
-G15 : T -10.01c W  -8.74c S  -1.27c ( -2.5 L  -2.5) LCB -260.00c P  1.64% WF  9.17% PSV       1 N       1  --  G15
-Q12 : T  -4.67c W  -4.01c S  -0.66c ( -1.3 L  -1.3) LCB -260.00c P  1.58% WF  9.66% PSV       1 N       1  --  Q12
 Just after move
-: T   4.67c W   4.04c S   0.63c ( +1.3 L  +1.3) N     120  --  D2 E2 K9 K8 L10 M10 M9
----Black(v)---
-D2  : T  -0.19c W  -0.20c S   0.00c ( +0.0 L  +0.0) LCB   10.19c P  4.40% WF 12.68% PSV      32 N      32  --  D2 E2 K9 K8 L10 M10 M9 L9
-E15 : T   8.38c W   7.23c S   1.15c ( +2.3 L  +2.3) LCB   15.15c P 29.14% WF 10.60% PSV      30 N      30  --  E15 D12 B11 B12 B14 M12 L13
-D18 : T   2.07c W   1.74c S   0.33c ( +0.7 L  +0.7) LCB   14.99c P  6.96% WF 12.04% PSV      18 N      18  --  D18 D19 M12 N11 N12 O11
-K9  : T   5.09c W   4.39c S   0.69c ( +1.4 L  +1.4) LCB   14.87c P  9.03% WF 11.40% PSV      14 N      15  --  K9 K8 L10 M10 M9 L9 N9 K10
-M12 : T   6.74c W   5.90c S   0.84c ( +1.7 L  +1.7) LCB   17.73c P 10.26% WF 11.09% PSV      12 N      12  --  M12 N11 N12 O11 O12 P11 R11
-E4  : T  11.51c W  10.25c S   1.26c ( +2.5 L  +2.5) LCB   36.00c P  7.74% WF 10.38% PSV       6 N       6  --  E4 E3 M12 N11 N12
-Q11 : T  13.16c W  11.47c S   1.69c ( +3.4 L  +3.4) LCB  200.31c P  4.43% WF 10.33% PSV       3 N       3  --  Q11 D12 E15
-R11 : T   8.26c W   7.03c S   1.23c ( +2.5 L  +2.5) LCB  260.00c P  2.46% WF 11.03% PSV       2 N       2  --  R11 D12
-D12 : T  14.62c W  12.89c S   1.73c ( +3.5 L  +3.5) LCB  260.00c P  2.88% WF 10.45% PSV       1 N       1  --  D12
+: T   4.44c W   3.84c S   0.60c ( +1.2 L  +1.2) N     120  --  D2 E2 K9 K8 L10 M10 M9
+---Black(v)---
+D2  : T  -0.80c W  -0.75c S  -0.06c ( -0.1 L  -0.1) LCB    9.59c P  4.42% WF 12.77% PSV      31 N      31  --  D2 E2 K9 K8 L10 M10 M9 L9
+E15 : T   8.34c W   7.20c S   1.15c ( +2.3 L  +2.3) LCB   15.11c P 29.11% WF 10.57% PSV      29 N      30  --  E15 D12 B11 B12 B14 M12 L13
+D18 : T   2.04c W   1.72c S   0.32c ( +0.7 L  +0.7) LCB   14.99c P  6.95% WF 12.01% PSV      17 N      18  --  D18 D19 M12 N11 N12 O11
+K9  : T   4.50c W   3.89c S   0.61c ( +1.2 L  +1.2) LCB   13.77c P  9.02% WF 11.49% PSV      14 N      16  --  K9 K8 L10 M10 M9 L9 N9 K10
+M12 : T   6.67c W   5.84c S   0.83c ( +1.7 L  +1.7) LCB   17.61c P 10.29% WF 11.07% PSV      12 N      12  --  M12 N11 N12 O11 O12 P11 R11
+E4  : T  11.50c W  10.24c S   1.26c ( +2.5 L  +2.5) LCB   36.06c P  7.75% WF 10.35% PSV       6 N       6  --  E4 E3 M12 N11 N12
+Q11 : T  13.03c W  11.35c S   1.68c ( +3.4 L  +3.4) LCB  198.71c P  4.45% WF 10.32% PSV       3 N       3  --  Q11 D12 E15
+R11 : T   8.30c W   7.06c S   1.24c ( +2.5 L  +2.5) LCB  260.00c P  2.46% WF 11.01% PSV       2 N       2  --  R11 D12
+D12 : T  14.78c W  13.03c S   1.75c ( +3.5 L  +3.5) LCB  260.00c P  2.88% WF 10.41% PSV       1 N       1  --  D12
 Just after begun
-: T   4.67c W   4.04c S   0.63c ( +1.3 L  +1.3) N     120  --  D2 E2 K9 K8 L10 M10 M9
----Black(v)---
-D2  : T  -0.19c W  -0.20c S   0.00c ( +0.0 L  +0.0) LCB   10.19c P  4.40% WF 12.68% PSV      32 N      32  --  D2 E2 K9 K8 L10 M10 M9 L9
-E15 : T   8.38c W   7.23c S   1.15c ( +2.3 L  +2.3) LCB   15.15c P 29.14% WF 10.60% PSV      30 N      30  --  E15 D12 B11 B12 B14 M12 L13
-D18 : T   2.07c W   1.74c S   0.33c ( +0.7 L  +0.7) LCB   14.99c P  6.96% WF 12.04% PSV      18 N      18  --  D18 D19 M12 N11 N12 O11
-K9  : T   5.09c W   4.39c S   0.69c ( +1.4 L  +1.4) LCB   14.87c P  9.03% WF 11.40% PSV      14 N      15  --  K9 K8 L10 M10 M9 L9 N9 K10
-M12 : T   6.74c W   5.90c S   0.84c ( +1.7 L  +1.7) LCB   17.73c P 10.26% WF 11.09% PSV      12 N      12  --  M12 N11 N12 O11 O12 P11 R11
-E4  : T  11.51c W  10.25c S   1.26c ( +2.5 L  +2.5) LCB   36.00c P  7.74% WF 10.38% PSV       6 N       6  --  E4 E3 M12 N11 N12
-Q11 : T  13.16c W  11.47c S   1.69c ( +3.4 L  +3.4) LCB  200.31c P  4.43% WF 10.33% PSV       3 N       3  --  Q11 D12 E15
-R11 : T   8.26c W   7.03c S   1.23c ( +2.5 L  +2.5) LCB  260.00c P  2.46% WF 11.03% PSV       2 N       2  --  R11 D12
-D12 : T  14.62c W  12.89c S   1.73c ( +3.5 L  +3.5) LCB  260.00c P  2.88% WF 10.45% PSV       1 N       1  --  D12
->>>>>>> bdca808c
+: T   4.44c W   3.84c S   0.60c ( +1.2 L  +1.2) N     120  --  D2 E2 K9 K8 L10 M10 M9
+---Black(v)---
+D2  : T  -0.80c W  -0.75c S  -0.06c ( -0.1 L  -0.1) LCB    9.59c P  4.42% WF 12.77% PSV      31 N      31  --  D2 E2 K9 K8 L10 M10 M9 L9
+E15 : T   8.34c W   7.20c S   1.15c ( +2.3 L  +2.3) LCB   15.11c P 29.11% WF 10.57% PSV      29 N      30  --  E15 D12 B11 B12 B14 M12 L13
+D18 : T   2.04c W   1.72c S   0.32c ( +0.7 L  +0.7) LCB   14.99c P  6.95% WF 12.01% PSV      17 N      18  --  D18 D19 M12 N11 N12 O11
+K9  : T   4.50c W   3.89c S   0.61c ( +1.2 L  +1.2) LCB   13.77c P  9.02% WF 11.49% PSV      14 N      16  --  K9 K8 L10 M10 M9 L9 N9 K10
+M12 : T   6.67c W   5.84c S   0.83c ( +1.7 L  +1.7) LCB   17.61c P 10.29% WF 11.07% PSV      12 N      12  --  M12 N11 N12 O11 O12 P11 R11
+E4  : T  11.50c W  10.24c S   1.26c ( +2.5 L  +2.5) LCB   36.06c P  7.75% WF 10.35% PSV       6 N       6  --  E4 E3 M12 N11 N12
+Q11 : T  13.03c W  11.35c S   1.68c ( +3.4 L  +3.4) LCB  198.71c P  4.45% WF 10.32% PSV       3 N       3  --  Q11 D12 E15
+R11 : T   8.30c W   7.06c S   1.24c ( +2.5 L  +2.5) LCB  260.00c P  2.46% WF 11.01% PSV       2 N       2  --  R11 D12
+D12 : T  14.78c W  13.03c S   1.75c ( +3.5 L  +3.5) LCB  260.00c P  2.88% WF 10.41% PSV       1 N       1  --  D12
 MoveNum: 86 HASH: 89A2A6C27EE12B5FCEAAE6D6CAD171D1
    A B C D E F G H J K L M N O P Q R S T
 19 . . . . . . . . . . . . . . . . . . .
@@ -763,7 +750,6 @@
 Tree:
 : T   5.56c W   4.83c S   0.74c ( +1.5 L  +1.5) N     200  --  E15 D12 B11 B12 B14 M12 L13
 ---Black(v)---
-<<<<<<< HEAD
 E15 : T   7.61c W   6.59c S   1.02c ( +2.0 L  +2.0) LCB   12.25c P 29.11% WF  9.84% PSV      53 N      53  --  E15 D12 B11 B12 B14 M12 L13
 D2  : T   1.83c W   1.56c S   0.27c ( +0.5 L  +0.5) LCB   11.31c P  4.42% WF 11.22% PSV      34 N      41  --  D2 E2 K9 K8 L10 M10 M9 L9
 K9  : T   3.05c W   2.60c S   0.45c ( +0.9 L  +0.9) LCB    9.87c P  9.02% WF 10.91% PSV      34 N      34  --  K9 K8 L10 M10 M9 L9 N9 K10
@@ -774,36 +760,24 @@
 D12 : T   8.58c W   7.71c S   0.87c ( +1.7 L  +1.7) LCB   61.14c P  2.88% WF  9.94% PSV       4 N       4  --  D12 Q11 M12
 R11 : T  14.90c W  13.02c S   1.88c ( +3.8 L  +3.8) LCB  203.56c P  2.46% WF  9.20% PSV       2 N       3  --  R11 D12 E15
 Q12 : T  14.66c W  12.78c S   1.87c ( +3.8 L  +3.8) LCB  196.09c P  2.03% WF  9.23% PSV       1 N       3  --  Q12 D12 E15
-=======
-E15 : T   7.64c W   6.62c S   1.02c ( +2.0 L  +2.0) LCB   12.29c P 29.14% WF  9.84% PSV      53 N      53  --  E15 D12 B11 B12 B14 M12 L13
-D2  : T   1.79c W   1.53c S   0.26c ( +0.5 L  +0.5) LCB   11.28c P  4.40% WF 11.24% PSV      35 N      41  --  D2 E2 K9 K8 L10 M10 M9 L9
-K9  : T   3.09c W   2.64c S   0.45c ( +0.9 L  +0.9) LCB    9.93c P  9.03% WF 10.91% PSV      34 N      34  --  K9 K8 L10 M10 M9 L9 N9 K10
-M12 : T   5.95c W   5.21c S   0.75c ( +1.5 L  +1.5) LCB   12.16c P 10.26% WF 10.27% PSV      24 N      24  --  M12 N11 N12 O11 O12 P11 R11
-D18 : T   5.55c W   4.81c S   0.74c ( +1.5 L  +1.5) LCB   18.45c P  6.96% WF 10.35% PSV      17 N      22  --  D18 D19 M12 N11 N12 O11
-E4  : T  11.05c W   9.77c S   1.28c ( +2.6 L  +2.6) LCB   24.80c P  7.74% WF  9.44% PSV       9 N      10  --  E4 E3 M12 N11 N12
-Q11 : T  10.85c W   9.28c S   1.57c ( +3.1 L  +3.1) LCB   55.70c P  4.43% WF  9.61% PSV       5 N       5  --  Q11 D12 E15 G15
-D12 : T   8.63c W   7.75c S   0.88c ( +1.8 L  +1.8) LCB   60.71c P  2.88% WF  9.94% PSV       4 N       4  --  D12 Q11 M12
-R11 : T  14.96c W  13.08c S   1.89c ( +3.8 L  +3.8) LCB  206.35c P  2.46% WF  9.19% PSV       2 N       3  --  R11 D12 E15
-Q12 : T  14.77c W  12.88c S   1.89c ( +3.8 L  +3.8) LCB  198.63c P  2.02% WF  9.22% PSV       1 N       3  --  Q12 D12 E15
 Just after move
-: T   7.64c W   6.62c S   1.02c ( +2.0 L  +2.0) N      53  --  D12 B11 B12 B14 M12 L13
----White(^)---
-D12 : T   9.58c W   8.21c S   1.37c ( +2.7 L  +2.7) LCB    2.22c P 13.62% WF 17.69% PSV      18 N      18  --  D12 B11 B12 B14 M12 L13
-D16 : T   8.21c W   7.14c S   1.07c ( +2.1 L  +2.1) LCB   -0.59c P 16.16% WF 17.26% PSV      17 N      17  --  D16 C15 D12 B11 B12 C17 D18 B18
-G15 : T   3.69c W   3.19c S   0.50c ( +1.0 L  +1.0) LCB  -22.29c P 15.40% WF 16.02% PSV       9 N       9  --  G15 F15 F14 E14 D12 B11
-M12 : T   3.72c W   3.17c S   0.55c ( +1.1 L  +1.1) LCB  -49.78c P  6.48% WF 16.21% PSV       4 N       4  --  M12 K9 K8
-Q11 : T   8.29c W   7.48c S   0.81c ( +1.6 L  +1.6) LCB  -70.27c P  3.59% WF 17.18% PSV       3 N       3  --  Q11 M12 N11
-E4  : T  -1.60c W  -1.26c S  -0.33c ( -0.7 L  -0.7) LCB -260.00c P  3.38% WF 15.63% PSV       1 N       1  --  E4
+: T   7.61c W   6.59c S   1.02c ( +2.0 L  +2.0) N      53  --  D12 B11 B12 B14 M12 L13
+---White(^)---
+D12 : T   9.51c W   8.15c S   1.36c ( +2.7 L  +2.7) LCB    2.16c P 13.58% WF 17.68% PSV      18 N      18  --  D12 B11 B12 B14 M12 L13
+D16 : T   8.17c W   7.10c S   1.06c ( +2.1 L  +2.1) LCB   -0.61c P 16.14% WF 17.25% PSV      17 N      17  --  D16 C15 D12 B11 B12 C17 D18 B18
+G15 : T   3.71c W   3.21c S   0.51c ( +1.0 L  +1.0) LCB  -22.26c P 15.37% WF 16.04% PSV       9 N       9  --  G15 F15 F14 E14 D12 B11
+M12 : T   3.73c W   3.18c S   0.55c ( +1.1 L  +1.1) LCB  -50.15c P  6.49% WF 16.22% PSV       4 N       4  --  M12 K9 K8
+Q11 : T   8.26c W   7.46c S   0.80c ( +1.6 L  +1.6) LCB  -69.39c P  3.60% WF 17.18% PSV       3 N       3  --  Q11 M12 N11
+E4  : T  -1.62c W  -1.28c S  -0.34c ( -0.7 L  -0.7) LCB -260.00c P  3.40% WF 15.63% PSV       1 N       1  --  E4
 Just after begun
-: T   7.64c W   6.62c S   1.02c ( +2.0 L  +2.0) N      53  --  D12 B11 B12 B14 M12 L13
----White(^)---
-D12 : T   9.58c W   8.21c S   1.37c ( +2.7 L  +2.7) LCB    2.22c P 13.62% WF 17.69% PSV      18 N      18  --  D12 B11 B12 B14 M12 L13
-D16 : T   8.21c W   7.14c S   1.07c ( +2.1 L  +2.1) LCB   -0.59c P 16.16% WF 17.26% PSV      17 N      17  --  D16 C15 D12 B11 B12 C17 D18 B18
-G15 : T   3.69c W   3.19c S   0.50c ( +1.0 L  +1.0) LCB  -22.29c P 15.40% WF 16.02% PSV       9 N       9  --  G15 F15 F14 E14 D12 B11
-M12 : T   3.72c W   3.17c S   0.55c ( +1.1 L  +1.1) LCB  -49.78c P  6.48% WF 16.21% PSV       4 N       4  --  M12 K9 K8
-Q11 : T   8.29c W   7.48c S   0.81c ( +1.6 L  +1.6) LCB  -70.27c P  3.59% WF 17.18% PSV       3 N       3  --  Q11 M12 N11
-E4  : T  -1.60c W  -1.26c S  -0.33c ( -0.7 L  -0.7) LCB -260.00c P  3.38% WF 15.63% PSV       1 N       1  --  E4
->>>>>>> bdca808c
+: T   7.61c W   6.59c S   1.02c ( +2.0 L  +2.0) N      53  --  D12 B11 B12 B14 M12 L13
+---White(^)---
+D12 : T   9.51c W   8.15c S   1.36c ( +2.7 L  +2.7) LCB    2.16c P 13.58% WF 17.68% PSV      18 N      18  --  D12 B11 B12 B14 M12 L13
+D16 : T   8.17c W   7.10c S   1.06c ( +2.1 L  +2.1) LCB   -0.61c P 16.14% WF 17.25% PSV      17 N      17  --  D16 C15 D12 B11 B12 C17 D18 B18
+G15 : T   3.71c W   3.21c S   0.51c ( +1.0 L  +1.0) LCB  -22.26c P 15.37% WF 16.04% PSV       9 N       9  --  G15 F15 F14 E14 D12 B11
+M12 : T   3.73c W   3.18c S   0.55c ( +1.1 L  +1.1) LCB  -50.15c P  6.49% WF 16.22% PSV       4 N       4  --  M12 K9 K8
+Q11 : T   8.26c W   7.46c S   0.80c ( +1.6 L  +1.6) LCB  -69.39c P  3.60% WF 17.18% PSV       3 N       3  --  Q11 M12 N11
+E4  : T  -1.62c W  -1.28c S  -0.34c ( -0.7 L  -0.7) LCB -260.00c P  3.40% WF 15.63% PSV       1 N       1  --  E4
 MoveNum: 87 HASH: AF11EC040286D82D145FB63E9B70697C
    A B C D E F G H J K L M N O P Q R S T
 19 . . . . . . . . . . . . . . . . . . .
@@ -881,7 +855,6 @@
 Tree:
 : T   3.99c W   3.41c S   0.57c ( +1.1 L  +1.1) N     200  --  E16 D2 E2 K9 K8 L10 M10
 ---White(^)---
-<<<<<<< HEAD
 E16 : T   4.44c W   3.84c S   0.60c ( +1.2 L  +1.2) LCB    0.52c P 39.79% WF 10.64% PSV     120 N     120  --  E16 D2 E2 K9 K8 L10 M10 M9
 D12 : T   5.96c W   4.99c S   0.96c ( +1.9 L  +1.9) LCB    1.29c P  7.89% WF 10.94% PSV      34 N      34  --  D12 E16 D18 B11 B12 B14
 Q11 : T   5.68c W   5.00c S   0.68c ( +1.3 L  +1.3) LCB  -12.36c P  2.32% WF 10.79% PSV       9 N      14  --  Q11 K9 K8 L10 M10
@@ -892,42 +865,30 @@
 D18 : T  -6.29c W  -5.59c S  -0.70c ( -1.4 L  -1.4) LCB -260.00c P  3.00% WF  9.33% PSV       2 N       2  --  D18 M12
 G15 : T -10.09c W  -8.82c S  -1.28c ( -2.5 L  -2.5) LCB -260.00c P  1.63% WF  9.16% PSV       1 N       1  --  G15
 Q12 : T  -4.76c W  -4.09c S  -0.67c ( -1.3 L  -1.3) LCB -260.00c P  1.58% WF  9.66% PSV       1 N       1  --  Q12
-=======
-E16 : T   4.67c W   4.04c S   0.63c ( +1.3 L  +1.3) LCB    0.72c P 39.79% WF 10.68% PSV     120 N     120  --  E16 D2 E2 K9 K8 L10 M10 M9
-D12 : T   5.97c W   5.01c S   0.96c ( +1.9 L  +1.9) LCB    1.32c P  7.91% WF 10.92% PSV      33 N      34  --  D12 E16 D18 B11 B12 B14
-E4  : T  -1.84c W  -1.69c S  -0.15c ( -0.3 L  -0.3) LCB  -16.27c P  7.16% WF  9.53% PSV       9 N       9  --  E4 D18 E16 E15
-Q11 : T   5.67c W   5.00c S   0.67c ( +1.3 L  +1.3) LCB  -12.48c P  2.32% WF 10.78% PSV       8 N      14  --  Q11 K9 K8 L10 M10
-M12 : T   0.10c W  -0.03c S   0.12c ( +0.2 L  +0.2) LCB  -25.23c P  5.61% WF  9.81% PSV       8 N      11  --  M12 K9 K8 L10 M10
-L4  : T   0.97c W   0.72c S   0.25c ( +0.5 L  +0.5) LCB  -54.58c P  2.42% WF 10.07% PSV       4 N       4  --  L4 L5 L3
-M17 : T   0.56c W   0.55c S   0.00c ( +0.0 L  +0.0) LCB -242.08c P  2.28% WF 10.05% PSV       3 N       3  --  M17 M16 L16
-D18 : T  -6.22c W  -5.53c S  -0.69c ( -1.4 L  -1.4) LCB -260.00c P  2.99% WF  9.34% PSV       2 N       2  --  D18 M12
-G15 : T -10.01c W  -8.74c S  -1.27c ( -2.5 L  -2.5) LCB -260.00c P  1.64% WF  9.17% PSV       1 N       1  --  G15
-Q12 : T  -4.67c W  -4.01c S  -0.66c ( -1.3 L  -1.3) LCB -260.00c P  1.58% WF  9.66% PSV       1 N       1  --  Q12
 Just after move
-: T   4.67c W   4.04c S   0.63c ( +1.3 L  +1.3) N     120  --  D2 E2 K9 K8 L10 M10 M9
----Black(v)---
-D2  : T  -0.19c W  -0.20c S   0.00c ( +0.0 L  +0.0) LCB   10.19c P  4.40% WF 12.68% PSV      32 N      32  --  D2 E2 K9 K8 L10 M10 M9 L9
-E15 : T   8.38c W   7.23c S   1.15c ( +2.3 L  +2.3) LCB   15.15c P 29.14% WF 10.60% PSV      30 N      30  --  E15 D12 B11 B12 B14 M12 L13
-D18 : T   2.07c W   1.74c S   0.33c ( +0.7 L  +0.7) LCB   14.99c P  6.96% WF 12.04% PSV      18 N      18  --  D18 D19 M12 N11 N12 O11
-K9  : T   5.09c W   4.39c S   0.69c ( +1.4 L  +1.4) LCB   14.87c P  9.03% WF 11.40% PSV      14 N      15  --  K9 K8 L10 M10 M9 L9 N9 K10
-M12 : T   6.74c W   5.90c S   0.84c ( +1.7 L  +1.7) LCB   17.73c P 10.26% WF 11.09% PSV      12 N      12  --  M12 N11 N12 O11 O12 P11 R11
-E4  : T  11.51c W  10.25c S   1.26c ( +2.5 L  +2.5) LCB   36.00c P  7.74% WF 10.38% PSV       6 N       6  --  E4 E3 M12 N11 N12
-Q11 : T  13.16c W  11.47c S   1.69c ( +3.4 L  +3.4) LCB  200.31c P  4.43% WF 10.33% PSV       3 N       3  --  Q11 D12 E15
-R11 : T   8.26c W   7.03c S   1.23c ( +2.5 L  +2.5) LCB  260.00c P  2.46% WF 11.03% PSV       2 N       2  --  R11 D12
-D12 : T  14.62c W  12.89c S   1.73c ( +3.5 L  +3.5) LCB  260.00c P  2.88% WF 10.45% PSV       1 N       1  --  D12
+: T   4.44c W   3.84c S   0.60c ( +1.2 L  +1.2) N     120  --  D2 E2 K9 K8 L10 M10 M9
+---Black(v)---
+D2  : T  -0.80c W  -0.75c S  -0.06c ( -0.1 L  -0.1) LCB    9.59c P  4.42% WF 12.77% PSV      31 N      31  --  D2 E2 K9 K8 L10 M10 M9 L9
+E15 : T   8.34c W   7.20c S   1.15c ( +2.3 L  +2.3) LCB   15.11c P 29.11% WF 10.57% PSV      29 N      30  --  E15 D12 B11 B12 B14 M12 L13
+D18 : T   2.04c W   1.72c S   0.32c ( +0.7 L  +0.7) LCB   14.99c P  6.95% WF 12.01% PSV      17 N      18  --  D18 D19 M12 N11 N12 O11
+K9  : T   4.50c W   3.89c S   0.61c ( +1.2 L  +1.2) LCB   13.77c P  9.02% WF 11.49% PSV      14 N      16  --  K9 K8 L10 M10 M9 L9 N9 K10
+M12 : T   6.67c W   5.84c S   0.83c ( +1.7 L  +1.7) LCB   17.61c P 10.29% WF 11.07% PSV      12 N      12  --  M12 N11 N12 O11 O12 P11 R11
+E4  : T  11.50c W  10.24c S   1.26c ( +2.5 L  +2.5) LCB   36.06c P  7.75% WF 10.35% PSV       6 N       6  --  E4 E3 M12 N11 N12
+Q11 : T  13.03c W  11.35c S   1.68c ( +3.4 L  +3.4) LCB  198.71c P  4.45% WF 10.32% PSV       3 N       3  --  Q11 D12 E15
+R11 : T   8.30c W   7.06c S   1.24c ( +2.5 L  +2.5) LCB  260.00c P  2.46% WF 11.01% PSV       2 N       2  --  R11 D12
+D12 : T  14.78c W  13.03c S   1.75c ( +3.5 L  +3.5) LCB  260.00c P  2.88% WF 10.41% PSV       1 N       1  --  D12
 Just after begun
-: T   4.67c W   4.04c S   0.63c ( +1.3 L  +1.3) N     120  --  D2 E2 K9 K8 L10 M10 M9
----Black(v)---
-D2  : T  -0.19c W  -0.20c S   0.00c ( +0.0 L  +0.0) LCB   10.19c P  4.40% WF 12.68% PSV      32 N      32  --  D2 E2 K9 K8 L10 M10 M9 L9
-E15 : T   8.38c W   7.23c S   1.15c ( +2.3 L  +2.3) LCB   15.15c P 29.14% WF 10.60% PSV      30 N      30  --  E15 D12 B11 B12 B14 M12 L13
-D18 : T   2.07c W   1.74c S   0.33c ( +0.7 L  +0.7) LCB   14.99c P  6.96% WF 12.04% PSV      18 N      18  --  D18 D19 M12 N11 N12 O11
-K9  : T   5.09c W   4.39c S   0.69c ( +1.4 L  +1.4) LCB   14.87c P  9.03% WF 11.40% PSV      14 N      15  --  K9 K8 L10 M10 M9 L9 N9 K10
-M12 : T   6.74c W   5.90c S   0.84c ( +1.7 L  +1.7) LCB   17.73c P 10.26% WF 11.09% PSV      12 N      12  --  M12 N11 N12 O11 O12 P11 R11
-E4  : T  11.51c W  10.25c S   1.26c ( +2.5 L  +2.5) LCB   36.00c P  7.74% WF 10.38% PSV       6 N       6  --  E4 E3 M12 N11 N12
-Q11 : T  13.16c W  11.47c S   1.69c ( +3.4 L  +3.4) LCB  200.31c P  4.43% WF 10.33% PSV       3 N       3  --  Q11 D12 E15
-R11 : T   8.26c W   7.03c S   1.23c ( +2.5 L  +2.5) LCB  260.00c P  2.46% WF 11.03% PSV       2 N       2  --  R11 D12
-D12 : T  14.62c W  12.89c S   1.73c ( +3.5 L  +3.5) LCB  260.00c P  2.88% WF 10.45% PSV       1 N       1  --  D12
->>>>>>> bdca808c
+: T   4.44c W   3.84c S   0.60c ( +1.2 L  +1.2) N     120  --  D2 E2 K9 K8 L10 M10 M9
+---Black(v)---
+D2  : T  -0.80c W  -0.75c S  -0.06c ( -0.1 L  -0.1) LCB    9.59c P  4.42% WF 12.77% PSV      31 N      31  --  D2 E2 K9 K8 L10 M10 M9 L9
+E15 : T   8.34c W   7.20c S   1.15c ( +2.3 L  +2.3) LCB   15.11c P 29.11% WF 10.57% PSV      29 N      30  --  E15 D12 B11 B12 B14 M12 L13
+D18 : T   2.04c W   1.72c S   0.32c ( +0.7 L  +0.7) LCB   14.99c P  6.95% WF 12.01% PSV      17 N      18  --  D18 D19 M12 N11 N12 O11
+K9  : T   4.50c W   3.89c S   0.61c ( +1.2 L  +1.2) LCB   13.77c P  9.02% WF 11.49% PSV      14 N      16  --  K9 K8 L10 M10 M9 L9 N9 K10
+M12 : T   6.67c W   5.84c S   0.83c ( +1.7 L  +1.7) LCB   17.61c P 10.29% WF 11.07% PSV      12 N      12  --  M12 N11 N12 O11 O12 P11 R11
+E4  : T  11.50c W  10.24c S   1.26c ( +2.5 L  +2.5) LCB   36.06c P  7.75% WF 10.35% PSV       6 N       6  --  E4 E3 M12 N11 N12
+Q11 : T  13.03c W  11.35c S   1.68c ( +3.4 L  +3.4) LCB  198.71c P  4.45% WF 10.32% PSV       3 N       3  --  Q11 D12 E15
+R11 : T   8.30c W   7.06c S   1.24c ( +2.5 L  +2.5) LCB  260.00c P  2.46% WF 11.01% PSV       2 N       2  --  R11 D12
+D12 : T  14.78c W  13.03c S   1.75c ( +3.5 L  +3.5) LCB  260.00c P  2.88% WF 10.41% PSV       1 N       1  --  D12
 MoveNum: 86 HASH: 89A2A6C27EE12B5FCEAAE6D6CAD171D1
    A B C D E F G H J K L M N O P Q R S T
 19 . . . . . . . . . . . . . . . . . . .
@@ -958,7 +919,6 @@
 Tree:
 : T   4.55c W   3.93c S   0.63c ( +1.3 L  +1.3) N     320  --  K9 K8 L10 M10 M9 L9 N9
 ---Black(v)---
-<<<<<<< HEAD
 K9  : T   1.67c W   1.36c S   0.31c ( +0.6 L  +0.6) LCB    5.80c P  9.02% WF 11.42% PSV     114 N     114  --  K9 K8 L10 M10 M9 L9 N9 K10
 E15 : T   7.07c W   6.11c S   0.96c ( +1.9 L  +1.9) LCB   11.10c P 29.11% WF  9.84% PSV      73 N      73  --  E15 D16 C15 D12 B11 B12 C17 D18
 D2  : T   2.23c W   1.92c S   0.31c ( +0.6 L  +0.6) LCB   10.66c P  4.42% WF 11.10% PSV      40 N      47  --  D2 E2 K9 K8 L10 M10 M9 L9
@@ -969,34 +929,22 @@
 D12 : T   9.39c W   8.49c S   0.90c ( +1.8 L  +1.8) LCB   39.72c P  2.88% WF  9.83% PSV       5 N       5  --  D12 Q11 M12 N11
 R11 : T  14.90c W  13.02c S   1.88c ( +3.8 L  +3.8) LCB  203.56c P  2.46% WF  9.23% PSV       2 N       3  --  R11 D12 E15
 Q12 : T  14.66c W  12.78c S   1.87c ( +3.8 L  +3.8) LCB  196.09c P  2.03% WF  9.26% PSV       2 N       3  --  Q12 D12 E15
-=======
-K9  : T   1.87c W   1.54c S   0.33c ( +0.7 L  +0.7) LCB    6.12c P  9.03% WF 11.39% PSV     115 N     115  --  K9 K8 L10 M10 M9 L9 N9 K10
-E15 : T   7.36c W   6.37c S   0.99c ( +2.0 L  +2.0) LCB   11.32c P 29.14% WF  9.79% PSV      72 N      72  --  E15 D16 C15 D12 B11 B12 C17 D18
-D2  : T   2.20c W   1.90c S   0.30c ( +0.6 L  +0.6) LCB   10.64c P  4.40% WF 11.13% PSV      45 N      47  --  D2 E2 K9 K8 L10 M10 M9 L9
-M12 : T   6.64c W   5.80c S   0.83c ( +1.7 L  +1.7) LCB   12.14c P 10.26% WF 10.09% PSV      28 N      28  --  M12 N11 N12 O11 O12 P11 R11
-D18 : T   6.36c W   5.53c S   0.82c ( +1.7 L  +1.7) LCB   19.06c P  6.96% WF 10.17% PSV      21 N      23  --  D18 D19 M12 N11 N12 O11
-E4  : T   8.10c W   7.13c S   0.97c ( +1.9 L  +1.9) LCB   20.19c P  7.74% WF  9.86% PSV      17 N      17  --  E4 E3 K9 K8 L10 M10 M9
-Q11 : T  13.10c W  11.34c S   1.76c ( +3.5 L  +3.5) LCB   49.29c P  4.43% WF  9.27% PSV       6 N       6  --  Q11 D12 E15 G15 F15
-D12 : T   9.44c W   8.53c S   0.91c ( +1.8 L  +1.8) LCB   39.51c P  2.88% WF  9.83% PSV       5 N       5  --  D12 Q11 M12 N11
-R11 : T  14.96c W  13.08c S   1.89c ( +3.8 L  +3.8) LCB  206.35c P  2.46% WF  9.23% PSV       3 N       3  --  R11 D12 E15
-Q12 : T  14.77c W  12.88c S   1.89c ( +3.8 L  +3.8) LCB  198.63c P  2.02% WF  9.26% PSV       2 N       3  --  Q12 D12 E15
 Just after move
-: T   1.87c W   1.54c S   0.33c ( +0.7 L  +0.7) N     115  --  K8 L10 M10 M9 L9 N9 K10
----White(^)---
-K8  : T   2.20c W   1.87c S   0.33c ( +0.7 L  +0.7) LCB   -2.41c P 42.44% WF 23.46% PSV      82 N      82  --  K8 L10 M10 M9 L9 N9 K10 M12
-D12 : T   4.14c W   3.46c S   0.68c ( +1.4 L  +1.4) LCB   -5.29c P 13.16% WF 24.32% PSV      28 N      28  --  D12 E15 G15 F15 F14 E14 C14 C15
-L10 : T -20.31c W -18.31c S  -2.01c ( -4.0 L  -4.0) LCB -260.00c P  7.28% WF 17.83% PSV       2 N       2  --  L10 K8
-F14 : T -30.80c W -27.75c S  -3.05c ( -6.1 L  -6.1) LCB -260.00c P  4.46% WF 16.62% PSV       1 N       1  --  F14
-C15 : T -24.76c W -22.34c S  -2.42c ( -4.8 L  -4.8) LCB -260.00c P  2.68% WF 17.77% PSV       0 N       1  --  C15
+: T   1.67c W   1.36c S   0.31c ( +0.6 L  +0.6) N     114  --  K8 L10 M10 M9 L9 N9 K10
+---White(^)---
+K8  : T   2.29c W   1.95c S   0.34c ( +0.7 L  +0.7) LCB   -2.19c P 42.42% WF 23.67% PSV      85 N      85  --  K8 L10 M10 M9 L9 N9 K10 M12
+D12 : T   3.24c W   2.65c S   0.59c ( +1.2 L  +1.2) LCB   -6.03c P 13.14% WF 23.98% PSV      24 N      24  --  D12 E15 G15 F15 F14 E14 C14 C15
+L10 : T -20.42c W -18.40c S  -2.02c ( -4.0 L  -4.0) LCB -260.00c P  7.29% WF 17.86% PSV       2 N       2  --  L10 K8
+F14 : T -30.79c W -27.74c S  -3.05c ( -6.1 L  -6.1) LCB -260.00c P  4.46% WF 16.67% PSV       1 N       1  --  F14
+C15 : T -24.81c W -22.38c S  -2.42c ( -4.9 L  -4.9) LCB -260.00c P  2.68% WF 17.82% PSV       0 N       1  --  C15
 Just after begun
-: T   1.87c W   1.54c S   0.33c ( +0.7 L  +0.7) N     115  --  K8 L10 M10 M9 L9 N9 K10
----White(^)---
-K8  : T   2.20c W   1.87c S   0.33c ( +0.7 L  +0.7) LCB   -2.41c P 42.44% WF 23.46% PSV      82 N      82  --  K8 L10 M10 M9 L9 N9 K10 M12
-D12 : T   4.14c W   3.46c S   0.68c ( +1.4 L  +1.4) LCB   -5.29c P 13.16% WF 24.32% PSV      28 N      28  --  D12 E15 G15 F15 F14 E14 C14 C15
-L10 : T -20.31c W -18.31c S  -2.01c ( -4.0 L  -4.0) LCB -260.00c P  7.28% WF 17.83% PSV       2 N       2  --  L10 K8
-F14 : T -30.80c W -27.75c S  -3.05c ( -6.1 L  -6.1) LCB -260.00c P  4.46% WF 16.62% PSV       1 N       1  --  F14
-C15 : T -24.76c W -22.34c S  -2.42c ( -4.8 L  -4.8) LCB -260.00c P  2.68% WF 17.77% PSV       0 N       1  --  C15
->>>>>>> bdca808c
+: T   1.67c W   1.36c S   0.31c ( +0.6 L  +0.6) N     114  --  K8 L10 M10 M9 L9 N9 K10
+---White(^)---
+K8  : T   2.29c W   1.95c S   0.34c ( +0.7 L  +0.7) LCB   -2.19c P 42.42% WF 23.67% PSV      85 N      85  --  K8 L10 M10 M9 L9 N9 K10 M12
+D12 : T   3.24c W   2.65c S   0.59c ( +1.2 L  +1.2) LCB   -6.03c P 13.14% WF 23.98% PSV      24 N      24  --  D12 E15 G15 F15 F14 E14 C14 C15
+L10 : T -20.42c W -18.40c S  -2.02c ( -4.0 L  -4.0) LCB -260.00c P  7.29% WF 17.86% PSV       2 N       2  --  L10 K8
+F14 : T -30.79c W -27.74c S  -3.05c ( -6.1 L  -6.1) LCB -260.00c P  4.46% WF 16.67% PSV       1 N       1  --  F14
+C15 : T -24.81c W -22.38c S  -2.42c ( -4.9 L  -4.9) LCB -260.00c P  2.68% WF 17.82% PSV       0 N       1  --  C15
 MoveNum: 87 HASH: 81DACF501D9C298028CFCF34664DB664
    A B C D E F G H J K L M N O P Q R S T
 19 . . . . . . . . . . . . . . . . . . .
