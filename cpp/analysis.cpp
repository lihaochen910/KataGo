--- conflicted
+++ resolved
@@ -51,13 +51,9 @@
     numAnalysisThreads = numAnalysisThreadsArg.getValue();
 
     if(numAnalysisThreads <= 0 || numAnalysisThreads >= 16384)
-<<<<<<< HEAD
-      throw new StringError("Invalid value for numAnalysisThreads");
+      throw StringError("Invalid value for numAnalysisThreads");
 
     cmd.getConfig(cfg);
-=======
-      throw StringError("Invalid value for numAnalysisThreads");
->>>>>>> a3d82c08
   }
   catch (TCLAP::ArgException &e) {
     cerr << "Error: " << e.error() << " for argument " << e.argId() << endl;
