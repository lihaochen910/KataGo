<<<<<<< HEAD
#include "../core/global.h"
#include "../core/config_parser.h"
#include "../core/timer.h"
#include "../core/datetime.h"
#include "../core/makedir.h"
#include "../dataio/sgf.h"
#include "../search/asyncbot.h"
#include "../program/setup.h"
#include "../program/playutils.h"
#include "../program/play.h"
#include "../command/commandline.h"
#include "../main.h"

using namespace std;






static const vector<string> knownCommands = {
  //Basic GTP commands
  "protocol_version",
  "name",
  "version",
  "known_command",
  "list_commands",
  "quit",

  //GTP extension - specify "boardsize X:Y" or "boardsize X Y" for non-square sizes
  //rectangular_boardsize is an alias for boardsize, intended to make it more evident that we have such support
  "boardsize",
  "rectangular_boardsize",

  "clear_board",
  "set_position",
  "komi",
  "play",
  "undo",

  //GTP extension - specify rules
  "kata-get-rules",
  "kata-set-rule",
  "kata-set-rules",

  //Get or change a few limited params dynamically
  "kata-get-param",
  "kata-set-param",
  "kgs-rules",

  "genmove",
  "genmove_debug", //Prints additional info to stderr
  "search_debug", //Prints additional info to stderr, doesn't actually make the move

  //Clears neural net cached evaluations and bot search tree, allows fresh randomization
  "clear_cache",

  "showboard",
  "fixed_handicap",
  "place_free_handicap",
  "set_free_handicap",
  "time_settings",
  "kgs-time_settings",
  "time_left",
  "final_score",
  "final_status_list",

  "loadsgf",
  "printsgf",

  //GTP extensions for board analysis
  // "genmove_analyze",
  "lz-genmove_analyze",
  "kata-genmove_analyze",
  // "analyze",
  "lz-analyze",
  "kata-analyze",

  //Display raw neural net evaluations
  "kata-raw-nn",

  //Misc other stuff
  "cputime",
  "gomill-cpu_time",

  //Some debug commands
  "kata-debug-print-tc",

  //Stop any ongoing ponder or analyze
  "stop",
  //new test command
  "setpolicy",
  "setmaxpolicy",
  "clearpolicy",
};

static bool tryParseLoc(const string& s, const Board& b, Loc& loc) {
  return Location::tryOfString(s,b,loc);
}

static bool timeIsValid(const double& time) {
  if(isnan(time) || time < 0.0 || time > 1e50)
    return false;
  return true;
}

static double parseMainTime(const vector<string>& args, int argIdx) {
  double mainTime = 0.0;
  if(args.size() <= argIdx || !Global::tryStringToDouble(args[argIdx],mainTime))
    throw StringError("Expected float for main time as argument " + Global::intToString(argIdx));
  if(!timeIsValid(mainTime))
    throw StringError("Main time is an invalid value: " + args[argIdx]);
  return mainTime;
}
static double parsePerPeriodTime(const vector<string>& args, int argIdx) {
  double perPeriodTime = 0.0;
  if(args.size() <= argIdx || !Global::tryStringToDouble(args[argIdx],perPeriodTime))
    throw StringError("Expected float for byo-yomi per-period time as argument " + Global::intToString(argIdx));
  if(!timeIsValid(perPeriodTime))
    throw StringError("byo-yomi per-period time is an invalid value: " + args[argIdx]);
  return perPeriodTime;
}
static int parseByoYomiStones(const vector<string>& args, int argIdx) {
  int byoYomiStones = 0;
  if(args.size() <= argIdx || !Global::tryStringToInt(args[argIdx],byoYomiStones))
    throw StringError("Expected int for byo-yomi overtime stones as argument " + Global::intToString(argIdx));
  if(byoYomiStones < 0 || byoYomiStones > 1000000)
    throw StringError("byo-yomi overtime stones is an invalid value: " + args[argIdx]);
  return byoYomiStones;
}
static int parseByoYomiPeriods(const vector<string>& args, int argIdx) {
  int byoYomiPeriods = 0;
  if(args.size() <= argIdx || !Global::tryStringToInt(args[argIdx],byoYomiPeriods))
    throw StringError("Expected int for byo-yomi overtime periods as argument " + Global::intToString(argIdx));
  if(byoYomiPeriods < 0 || byoYomiPeriods > 1000000)
    throw StringError("byo-yomi overtime periods is an invalid value: " + args[argIdx]);
  return byoYomiPeriods;
}

//Assumes that stones are worth 15 points area and 14 points territory, and that 7 komi is fair
static double initialBlackAdvantage(const BoardHistory& hist) {
  BoardHistory histCopy = hist;
  histCopy.setAssumeMultipleStartingBlackMovesAreHandicap(true);
  int handicapStones = histCopy.computeNumHandicapStones();
  if(handicapStones <= 1)
    return 7.0 - hist.rules.komi;

  //Subtract one since white gets the first move afterward
  int extraBlackStones = handicapStones - 1;
  double stoneValue = hist.rules.scoringRule == Rules::SCORING_AREA ? 15.0 : 14.0;
  double whiteHandicapBonus = 0.0;
  if(hist.rules.whiteHandicapBonusRule == Rules::WHB_N)
    whiteHandicapBonus += handicapStones;
  else if(hist.rules.whiteHandicapBonusRule == Rules::WHB_N_MINUS_ONE)
    whiteHandicapBonus += handicapStones-1;

  return stoneValue * extraBlackStones + (7.0 - hist.rules.komi - whiteHandicapBonus);
}

static bool noWhiteStonesOnBoard(const Board& board) {
  for(int y = 0; y < board.y_size; y++) {
    for(int x = 0; x < board.x_size; x++) {
      Loc loc = Location::getLoc(x,y,board.x_size);
      if(board.colors[loc] == P_WHITE)
        return false;
    }
  }
  return true;
}

static void updateDynamicPDAHelper(
  const Board& board, const BoardHistory& hist,
  const double dynamicPlayoutDoublingAdvantageCapPerOppLead,
  const vector<double>& recentWinLossValues,
  double& desiredDynamicPDAForWhite
) {
  (void)board;
  if(dynamicPlayoutDoublingAdvantageCapPerOppLead <= 0.0) {
    desiredDynamicPDAForWhite = 0.0;
  }
  else {
    double boardSizeScaling = pow(19.0 * 19.0 / (double)(board.x_size * board.y_size), 0.75);
    double pdaScalingStartPoints = std::max(4.0 / boardSizeScaling, 2.0);
    double initialBlackAdvantageInPoints = initialBlackAdvantage(hist);
    Player disadvantagedPla = initialBlackAdvantageInPoints >= 0 ? P_WHITE : P_BLACK;
    double initialAdvantageInPoints = abs(initialBlackAdvantageInPoints);
    if(initialAdvantageInPoints < pdaScalingStartPoints || board.x_size <= 7 || board.y_size <= 7) {
      desiredDynamicPDAForWhite = 0.0;
    }
    else {
      double desiredDynamicPDAForDisadvantagedPla =
        (disadvantagedPla == P_WHITE) ? desiredDynamicPDAForWhite : -desiredDynamicPDAForWhite;

      //What increment to adjust desiredPDA at.
      //Power of 2 to avoid any rounding issues.
      const double increment = 0.125;

      //Hard cap of 2.75 in this parameter, since more extreme values start to reach into values without good training.
      //Scale mildly with board size - small board a given point lead counts as "more".
      double pdaCap = std::min(
        2.75,
        dynamicPlayoutDoublingAdvantageCapPerOppLead *
        (initialAdvantageInPoints - pdaScalingStartPoints) * boardSizeScaling
      );
      pdaCap = round(pdaCap / increment) * increment;

      //No history, or literally no white stones on board? Then this is a new game or a newly set position
      if(recentWinLossValues.size() <= 0 || noWhiteStonesOnBoard(board)) {
        //Just use the cap
        desiredDynamicPDAForDisadvantagedPla = pdaCap;
      }
      else {
        double winLossValue = recentWinLossValues[recentWinLossValues.size()-1];
        //Convert to perspective of disadvantagedPla
        if(disadvantagedPla == P_BLACK)
          winLossValue = -winLossValue;

        //Keep winLossValue between 5% and 25%, subject to available caps.
        if(winLossValue < -0.9)
          desiredDynamicPDAForDisadvantagedPla = desiredDynamicPDAForDisadvantagedPla + 0.125;
        else if(winLossValue > -0.5)
          desiredDynamicPDAForDisadvantagedPla = desiredDynamicPDAForDisadvantagedPla - 0.125;

        desiredDynamicPDAForDisadvantagedPla = std::max(desiredDynamicPDAForDisadvantagedPla, 0.0);
        desiredDynamicPDAForDisadvantagedPla = std::min(desiredDynamicPDAForDisadvantagedPla, pdaCap);
      }

      desiredDynamicPDAForWhite = (disadvantagedPla == P_WHITE) ? desiredDynamicPDAForDisadvantagedPla : -desiredDynamicPDAForDisadvantagedPla;
    }
  }
}

static bool shouldResign(
  const Board& board,
  const BoardHistory& hist,
  Player pla,
  const vector<double>& recentWinLossValues,
  double lead,
  const double resignThreshold,
  const int resignConsecTurns,
  const double resignMinScoreDifference
) {
  double initialBlackAdvantageInPoints = initialBlackAdvantage(hist);

  int minTurnForResignation = 0;
  double noResignationWhenWhiteScoreAbove = board.x_size * board.y_size;
  if(initialBlackAdvantageInPoints > 0.9 && pla == P_WHITE) {
    //Play at least some moves no matter what
    minTurnForResignation = 1 + board.x_size * board.y_size / 5;

    //In a handicap game, also only resign if the lead difference is well behind schedule assuming
    //that we're supposed to catch up over many moves.
    double numTurnsToCatchUp = 0.60 * board.x_size * board.y_size - minTurnForResignation;
    double numTurnsSpent = (double)(hist.moveHistory.size()) - minTurnForResignation;
    if(numTurnsToCatchUp <= 1.0)
      numTurnsToCatchUp = 1.0;
    if(numTurnsSpent <= 0.0)
      numTurnsSpent = 0.0;
    if(numTurnsSpent > numTurnsToCatchUp)
      numTurnsSpent = numTurnsToCatchUp;

    double resignScore = -initialBlackAdvantageInPoints * ((numTurnsToCatchUp - numTurnsSpent) / numTurnsToCatchUp);
    resignScore -= 5.0; //Always require at least a 5 point buffer
    resignScore -= initialBlackAdvantageInPoints * 0.15; //And also require a 15% of the initial handicap

    noResignationWhenWhiteScoreAbove = resignScore;
  }

  if(hist.moveHistory.size() < minTurnForResignation)
    return false;
  if(pla == P_WHITE && lead > noResignationWhenWhiteScoreAbove)
    return false;
  if(resignConsecTurns > recentWinLossValues.size())
    return false;
  //Don't resign close games.
  if((pla == P_WHITE && lead > -resignMinScoreDifference) || (pla == P_BLACK && lead < resignMinScoreDifference))
    return false;

  for(int i = 0; i<resignConsecTurns; i++) {
    double winLossValue = recentWinLossValues[recentWinLossValues.size()-1-i];
    Player resignPlayerThisTurn = C_EMPTY;
    if(winLossValue < resignThreshold)
      resignPlayerThisTurn = P_WHITE;
    else if(winLossValue > -resignThreshold)
      resignPlayerThisTurn = P_BLACK;

    if(resignPlayerThisTurn != pla)
      return false;
  }

  return true;
}

struct GTPEngine {
  GTPEngine(const GTPEngine&) = delete;
  GTPEngine& operator=(const GTPEngine&) = delete;

  const string nnModelFile;
  const bool assumeMultipleStartingBlackMovesAreHandicap;
  const int analysisPVLen;
  const bool preventEncore;

  const double dynamicPlayoutDoublingAdvantageCapPerOppLead;
  double staticPlayoutDoublingAdvantage;
  bool staticPDATakesPrecedence;
  double genmoveWideRootNoise;
  double analysisWideRootNoise;
  bool genmoveAntiMirror;
  bool analysisAntiMirror;

  NNEvaluator* nnEval;
  AsyncBot* bot;
  Rules currentRules; //Should always be the same as the rules in bot, if bot is not NULL.

  //Stores the params we want to be using during genmoves or analysis
  SearchParams params;

  TimeControls bTimeControls;
  TimeControls wTimeControls;

  //This move history doesn't get cleared upon consecutive moves by the same side, and is used
  //for undo, whereas the one in search does.
  Board initialBoard;
  Player initialPla;
  vector<Move> moveHistory;

  vector<double> recentWinLossValues;
  double lastSearchFactor;
  double desiredDynamicPDAForWhite;
  bool avoidMYTDaggerHack;

  Player perspective;

  double genmoveTimeSum;

  GTPEngine(
    const string& modelFile, SearchParams initialParams, Rules initialRules,
    bool assumeMultiBlackHandicap, bool prevtEncore,
    double dynamicPDACapPerOppLead, double staticPDA, bool staticPDAPrecedence,
    bool avoidDagger,
    double genmoveWRN, double analysisWRN,
    bool genmoveAntiMir, bool analysisAntiMir,
    Player persp, int pvLen
  )
    :nnModelFile(modelFile),
     assumeMultipleStartingBlackMovesAreHandicap(assumeMultiBlackHandicap),
     analysisPVLen(pvLen),
     preventEncore(prevtEncore),
     dynamicPlayoutDoublingAdvantageCapPerOppLead(dynamicPDACapPerOppLead),
     staticPlayoutDoublingAdvantage(staticPDA),
     staticPDATakesPrecedence(staticPDAPrecedence),
     genmoveWideRootNoise(genmoveWRN),
     analysisWideRootNoise(analysisWRN),
     genmoveAntiMirror(genmoveAntiMir),
     analysisAntiMirror(analysisAntiMir),
     nnEval(NULL),
     bot(NULL),
     currentRules(initialRules),
     params(initialParams),
     bTimeControls(),
     wTimeControls(),
     initialBoard(),
     initialPla(P_BLACK),
     moveHistory(),
     recentWinLossValues(),
     lastSearchFactor(1.0),
     desiredDynamicPDAForWhite(0.0),
     avoidMYTDaggerHack(avoidDagger),
     perspective(persp),
     genmoveTimeSum(0.0)
  {
  }

  ~GTPEngine() {
    stopAndWait();
    delete bot;
    delete nnEval;
  }

  void stopAndWait() {
    bot->stopAndWait();
  }

  Rules getCurrentRules() {
    return currentRules;
  }

  void clearStatsForNewGame() {
    //Currently nothing
  }

  //Specify -1 for the sizes for a default
  void setOrResetBoardSize(ConfigParser& cfg, Logger& logger, Rand& seedRand, int boardXSize, int boardYSize) {
    if(nnEval != NULL && boardXSize == nnEval->getNNXLen() && boardYSize == nnEval->getNNYLen())
      return;
    if(nnEval != NULL) {
      assert(bot != NULL);
      bot->stopAndWait();
      delete bot;
      delete nnEval;
      bot = NULL;
      nnEval = NULL;
      logger.write("Cleaned up old neural net and bot");
    }

    bool wasDefault = false;
    if(boardXSize == -1 || boardYSize == -1) {
      boardXSize = 19;
      boardYSize = 19;
      wasDefault = true;
    }

    int maxConcurrentEvals = params.numThreads * 2 + 16; // * 2 + 16 just to give plenty of headroom
    int expectedConcurrentEvals = params.numThreads;
    int defaultMaxBatchSize = std::max(8,((params.numThreads+3)/4)*4);
    nnEval = Setup::initializeNNEvaluator(
      nnModelFile,nnModelFile,cfg,logger,seedRand,maxConcurrentEvals,expectedConcurrentEvals,
      boardXSize,boardYSize,defaultMaxBatchSize,
      Setup::SETUP_FOR_GTP
    );
    logger.write("Loaded neural net with nnXLen " + Global::intToString(nnEval->getNNXLen()) + " nnYLen " + Global::intToString(nnEval->getNNYLen()));

    {
      bool rulesWereSupported;
      nnEval->getSupportedRules(currentRules,rulesWereSupported);
      if(!rulesWereSupported) {
        throw StringError("Rules " + currentRules.toJsonStringNoKomi() + " from config file " + cfg.getFileName() + " are NOT supported by neural net");
      }
    }

    //On default setup, also override board size to whatever the neural net was initialized with
    //So that if the net was initalized smaller, we don't fail with a big board
    if(wasDefault) {
      boardXSize = nnEval->getNNXLen();
      boardYSize = nnEval->getNNYLen();
    }

    string searchRandSeed;
    if(cfg.contains("searchRandSeed"))
      searchRandSeed = cfg.getString("searchRandSeed");
    else
      searchRandSeed = Global::uint64ToString(seedRand.nextUInt64());

    bot = new AsyncBot(params, nnEval, &logger, searchRandSeed);

    Board board(boardXSize,boardYSize);
    Player pla = P_BLACK;
    BoardHistory hist(board,pla,currentRules,0);
    vector<Move> newMoveHistory;
    setPositionAndRules(pla,board,hist,board,pla,newMoveHistory);
    clearStatsForNewGame();
  }

  void setPositionAndRules(Player pla, const Board& board, const BoardHistory& h, const Board& newInitialBoard, Player newInitialPla, const vector<Move> newMoveHistory) {
    BoardHistory hist(h);
    //Ensure we always have this value correct
    hist.setAssumeMultipleStartingBlackMovesAreHandicap(assumeMultipleStartingBlackMovesAreHandicap);

    currentRules = hist.rules;
    bot->setPosition(pla,board,hist);
    initialBoard = newInitialBoard;
    initialPla = newInitialPla;
    moveHistory = newMoveHistory;
    recentWinLossValues.clear();
    updateDynamicPDA();
  }

  void clearBoard() {
    assert(bot->getRootHist().rules == currentRules);
    int newXSize = bot->getRootBoard().x_size;
    int newYSize = bot->getRootBoard().y_size;
    Board board(newXSize,newYSize);
    Player pla = P_BLACK;
    BoardHistory hist(board,pla,currentRules,0);
    vector<Move> newMoveHistory;
    setPositionAndRules(pla,board,hist,board,pla,newMoveHistory);
    clearStatsForNewGame();
  }

  bool setPosition(const vector<Move>& initialStones) {
    assert(bot->getRootHist().rules == currentRules);
    int newXSize = bot->getRootBoard().x_size;
    int newYSize = bot->getRootBoard().y_size;
    Board board(newXSize,newYSize);
    for(int i = 0; i<initialStones.size(); i++) {
      if(!board.isOnBoard(initialStones[i].loc) || board.colors[initialStones[i].loc] != C_EMPTY) {
        return false;
      }
      bool suc = board.setStone(initialStones[i].loc, initialStones[i].pla);
      if(!suc) {
        return false;
      }
    }

    //Make sure nothing died along the way
    for(int i = 0; i<initialStones.size(); i++) {
      if(board.colors[initialStones[i].loc] != initialStones[i].pla) {
        return false;
      }
    }
    Player pla = P_BLACK;
    BoardHistory hist(board,pla,currentRules,0);
    vector<Move> newMoveHistory;
    setPositionAndRules(pla,board,hist,board,pla,newMoveHistory);
    clearStatsForNewGame();
    return true;
  }

  void updateKomiIfNew(float newKomi) {
    bot->setKomiIfNew(newKomi);
    currentRules.komi = newKomi;
  }

  void setStaticPlayoutDoublingAdvantage(double d) {
    staticPlayoutDoublingAdvantage = d;
    staticPDATakesPrecedence = true;
  }
  void setAnalysisWideRootNoise(double x) {
    analysisWideRootNoise = x;
  }
  void setRootPolicyTemperature(double x) {
    params.rootPolicyTemperature = x;
    bot->setParams(params);
    bot->clearSearch();
  }

  void updateDynamicPDA() {
    updateDynamicPDAHelper(
      bot->getRootBoard(),bot->getRootHist(),
      dynamicPlayoutDoublingAdvantageCapPerOppLead,
      recentWinLossValues,
      desiredDynamicPDAForWhite
    );
  }
  bool setPolicy(bool isMax,Loc loc,float policy) {
     return  bot->setPolicy(isMax,loc,policy);
  }

  bool restorePolicy() {
     return bot->restorePolicy();
  }

  bool play(Loc loc, Player pla) {
    assert(bot->getRootHist().rules == currentRules);
    bool suc = bot->makeMove(loc,pla,preventEncore);
    if(suc)
      moveHistory.push_back(Move(loc,pla));
    return suc;
  }

  bool undo() {
    if(moveHistory.size() <= 0)
      return false;
    assert(bot->getRootHist().rules == currentRules);

    vector<Move> moveHistoryCopy = moveHistory;

    Board undoneBoard = initialBoard;
    BoardHistory undoneHist(undoneBoard,initialPla,currentRules,0);
    vector<Move> emptyMoveHistory;
    setPositionAndRules(initialPla,undoneBoard,undoneHist,initialBoard,initialPla,emptyMoveHistory);

    for(int i = 0; i<moveHistoryCopy.size()-1; i++) {
      Loc moveLoc = moveHistoryCopy[i].loc;
      Player movePla = moveHistoryCopy[i].pla;
      bool suc = play(moveLoc,movePla);
      assert(suc);
      (void)suc; //Avoid warning when asserts are off
    }
    return true;
  }

  bool setRulesNotIncludingKomi(Rules newRules, string& error) {
    assert(nnEval != NULL);
    assert(bot->getRootHist().rules == currentRules);
    newRules.komi = currentRules.komi;

    bool rulesWereSupported;
    nnEval->getSupportedRules(newRules,rulesWereSupported);
    if(!rulesWereSupported) {
      error = "Rules " + newRules.toJsonStringNoKomi() + " are not supported by this neural net version";
      return false;
    }

    vector<Move> moveHistoryCopy = moveHistory;

    Board board = initialBoard;
    BoardHistory hist(board,initialPla,newRules,0);
    vector<Move> emptyMoveHistory;
    setPositionAndRules(initialPla,board,hist,initialBoard,initialPla,emptyMoveHistory);

    for(int i = 0; i<moveHistoryCopy.size(); i++) {
      Loc moveLoc = moveHistoryCopy[i].loc;
      Player movePla = moveHistoryCopy[i].pla;
      bool suc = play(moveLoc,movePla);

      //Because internally we use a highly tolerant test, we don't expect this to actually trigger
      //even if a rules change did make some earlier moves illegal. But this check simply futureproofs
      //things in case we ever do
      if(!suc) {
        error = "Could not make the rules change, some earlier moves in the game would now become illegal.";
        return false;
      }
    }
    return true;
  }

  void ponder() {
    bot->ponder(lastSearchFactor);
  }

  struct AnalyzeArgs {
    bool analyzing = false;
    bool lz = false;
    bool kata = false;
    int minMoves = 0;
    int maxMoves = 10000000;
    bool showOwnership = false;
    bool showPVVisits = false;
    double secondsPerReport = 1e30;
    vector<int> avoidMoveUntilByLocBlack;
    vector<int> avoidMoveUntilByLocWhite;
  };

  std::function<void(const Search* search)> getAnalyzeCallback(Player pla, AnalyzeArgs args) {
    std::function<void(const Search* search)> callback;
    //lz-analyze
    if(args.lz && !args.kata) {
      //Avoid capturing anything by reference except [this], since this will potentially be used
      //asynchronously and called after we return
      callback = [args,pla,this](const Search* search) {
        vector<AnalysisData> buf;
        search->getAnalysisData(buf,args.minMoves,false,analysisPVLen);
        if(buf.size() > args.maxMoves)
          buf.resize(args.maxMoves);
        if(buf.size() <= 0)
          return;

        const Board board = search->getRootBoard();
        for(int i = 0; i<buf.size(); i++) {
          if(i > 0)
            cout << " ";
          const AnalysisData& data = buf[i];
          double winrate = 0.5 * (1.0 + data.winLossValue);
          double lcb = PlayUtils::getHackedLCBForWinrate(search,data,pla);
          if(perspective == P_BLACK || (perspective != P_BLACK && perspective != P_WHITE && pla == P_BLACK)) {
            winrate = 1.0-winrate;
            lcb = 1.0 - lcb;
          }
          cout << "info";
          cout << " move " << Location::toString(data.move,board);
          cout << " visits " << data.numVisits;
          cout << " winrate " << round(winrate * 10000.0);
          cout << " prior " << round(data.policyPrior * 10000.0);
          cout << " lcb " << round(lcb * 10000.0);
          cout << " order " << data.order;
          cout << " pv ";
          if(preventEncore && data.pvContainsPass())
            data.writePVUpToPhaseEnd(cout,board,search->getRootHist(),search->getRootPla());
          else
            data.writePV(cout,board);
          if(args.showPVVisits) {
            cout << " pvVisits ";
            if(preventEncore && data.pvContainsPass())
              data.writePVVisitsUpToPhaseEnd(cout,board,search->getRootHist(),search->getRootPla());
            else
              data.writePVVisits(cout);
          }
        }
        cout << endl;
      };
    }
    //kata-analyze, analyze (sabaki)
    else {
      callback = [args,pla,this](const Search* search) {
        vector<AnalysisData> buf;
        search->getAnalysisData(buf,args.minMoves,false,analysisPVLen);
        if(buf.size() > args.maxMoves)
          buf.resize(args.maxMoves);
        if(buf.size() <= 0)
          return;

        vector<double> ownership;
        if(args.showOwnership) {
          static constexpr int64_t ownershipMinVisits = 3;
          ownership = search->getAverageTreeOwnership(ownershipMinVisits);
        }

        ostringstream out;
        if(!args.kata) {
          //Hack for sabaki - ensure always showing decimal point. Also causes output to be more verbose with trailing zeros,
          //unfortunately, despite doing not improving the precision of the values.
          out << std::showpoint;
        }

        const Board board = search->getRootBoard();
        for(int i = 0; i<buf.size(); i++) {
          if(i > 0)
            out << " ";
          const AnalysisData& data = buf[i];
          double winrate = 0.5 * (1.0 + data.winLossValue);
          double utility = data.utility;
          //We still hack the LCB for consistency with LZ-analyze
          double lcb = PlayUtils::getHackedLCBForWinrate(search,data,pla);
          ///But now we also offer the proper LCB that KataGo actually uses.
          double utilityLcb = data.lcb;
          double scoreMean = data.scoreMean;
          double lead = data.lead;
          if(perspective == P_BLACK || (perspective != P_BLACK && perspective != P_WHITE && pla == P_BLACK)) {
            winrate = 1.0-winrate;
            lcb = 1.0 - lcb;
            utility = -utility;
            scoreMean = -scoreMean;
            lead = -lead;
            utilityLcb = -utilityLcb;
          }
          out << "info";
          out << " move " << Location::toString(data.move,board);
          out << " visits " << data.numVisits;
          out << " utility " << utility;
          out << " winrate " << winrate;
          out << " scoreMean " << lead;
          out << " scoreStdev " << data.scoreStdev;
          out << " scoreLead " << lead;
          out << " scoreSelfplay " << scoreMean;
          out << " prior " << data.policyPrior;
          out << " lcb " << lcb;
          out << " utilityLcb " << utilityLcb;
          out << " order " << data.order;
          out << " pv ";
          if(preventEncore && data.pvContainsPass())
            data.writePVUpToPhaseEnd(out,board,search->getRootHist(),search->getRootPla());
          else
            data.writePV(out,board);
          if(args.showPVVisits) {
            out << " pvVisits ";
            if(preventEncore && data.pvContainsPass())
              data.writePVVisitsUpToPhaseEnd(out,board,search->getRootHist(),search->getRootPla());
            else
              data.writePVVisits(out);
          }
        }

        if(args.showOwnership) {
          out << " ";

          out << "ownership";
          int nnXLen = search->nnXLen;
          for(int y = 0; y<board.y_size; y++) {
            for(int x = 0; x<board.x_size; x++) {
              int pos = NNPos::xyToPos(x,y,nnXLen);
              if(perspective == P_BLACK || (perspective != P_BLACK && perspective != P_WHITE && pla == P_BLACK))
                out << " " << -ownership[pos];
              else
                out << " " << ownership[pos];
            }
          }
        }

        cout << out.str() << endl;
      };
    }
    return callback;
  }

  void genMove(
    Player pla,
    Logger& logger, double searchFactorWhenWinningThreshold, double searchFactorWhenWinning,
    bool cleanupBeforePass, bool ogsChatToStderr,
    bool allowResignation, double resignThreshold, int resignConsecTurns, double resignMinScoreDifference,
    bool logSearchInfo, bool debug, bool playChosenMove,
    string& response, bool& responseIsError, bool& maybeStartPondering,
    AnalyzeArgs args
  ) {
    ClockTimer timer;

    response = "";
    responseIsError = false;
    maybeStartPondering = false;

    nnEval->clearStats();
    TimeControls tc = pla == P_BLACK ? bTimeControls : wTimeControls;

    //Update dynamic PDA given whatever the most recent values are, if we're using dynamic
    updateDynamicPDA();
    //Make sure we have the right parameters, in case someone ran analysis in the meantime.
    if(staticPDATakesPrecedence) {
      if(params.playoutDoublingAdvantage != staticPlayoutDoublingAdvantage) {
        params.playoutDoublingAdvantage = staticPlayoutDoublingAdvantage;
        bot->setParams(params);
      }
    }
    else {
      double desiredDynamicPDA =
        (params.playoutDoublingAdvantagePla == P_WHITE) ? desiredDynamicPDAForWhite :
        (params.playoutDoublingAdvantagePla == P_BLACK) ? -desiredDynamicPDAForWhite :
        (params.playoutDoublingAdvantagePla == C_EMPTY && pla == P_WHITE) ? desiredDynamicPDAForWhite :
        (params.playoutDoublingAdvantagePla == C_EMPTY && pla == P_BLACK) ? -desiredDynamicPDAForWhite :
        (assert(false),0.0);

      if(params.playoutDoublingAdvantage != desiredDynamicPDA) {
        params.playoutDoublingAdvantage = desiredDynamicPDA;
        bot->setParams(params);
      }
    }
    Player avoidMYTDaggerHackPla = avoidMYTDaggerHack ? pla : C_EMPTY;
    if(params.avoidMYTDaggerHackPla != avoidMYTDaggerHackPla) {
      params.avoidMYTDaggerHackPla = avoidMYTDaggerHackPla;
      bot->setParams(params);
    }
    if(params.wideRootNoise != genmoveWideRootNoise) {
      params.wideRootNoise = genmoveWideRootNoise;
      bot->setParams(params);
    }
    if(params.antiMirror != genmoveAntiMirror) {
      params.antiMirror = genmoveAntiMirror;
      bot->setParams(params);
    }

    //Play faster when winning
    double searchFactor = PlayUtils::getSearchFactor(searchFactorWhenWinningThreshold,searchFactorWhenWinning,params,recentWinLossValues,pla);
    lastSearchFactor = searchFactor;

    Loc moveLoc;
    bot->setAvoidMoveUntilByLoc(args.avoidMoveUntilByLocBlack,args.avoidMoveUntilByLocWhite);
    if(args.analyzing) {
      std::function<void(const Search* search)> callback = getAnalyzeCallback(pla,args);
      if(args.showOwnership)
        bot->setAlwaysIncludeOwnerMap(true);
      else
        bot->setAlwaysIncludeOwnerMap(false);
      moveLoc = bot->genMoveSynchronousAnalyze(pla, tc, searchFactor, args.secondsPerReport, callback);
      //Make sure callback happens at least once
      callback(bot->getSearch());
    }
    else {
      moveLoc = bot->genMoveSynchronous(pla,tc,searchFactor);
    }

    bool isLegal = bot->isLegalStrict(moveLoc,pla);
    if(moveLoc == Board::NULL_LOC || !isLegal) {
      responseIsError = true;
      response = "genmove returned null location or illegal move";
      ostringstream sout;
      sout << "genmove null location or illegal move!?!" << "\n";
      sout << bot->getRootBoard() << "\n";
      sout << "Pla: " << PlayerIO::playerToString(pla) << "\n";
      sout << "MoveLoc: " << Location::toString(moveLoc,bot->getRootBoard()) << "\n";
      logger.write(sout.str());
      genmoveTimeSum += timer.getSeconds();
      return;
    }

    //Implement cleanupBeforePass hack - the bot wants to pass, so instead cleanup if there is something to clean
    //Make sure we only do it though when it makes sense to do so.
    if(cleanupBeforePass && moveLoc == Board::PASS_LOC && bot->getRootHist().isFinalPhase() && !bot->getRootHist().hasButton) {
      Board board = bot->getRootBoard();
      BoardHistory hist = bot->getRootHist();
      Color* safeArea = bot->getSearch()->rootSafeArea;
      assert(safeArea != NULL);
      //Scan the board for any spot that is adjacent to an opponent group that is part of our pass-alive territory.
      for(int y = 0; y<board.y_size; y++) {
        for(int x = 0; x<board.x_size; x++) {
          Loc otherLoc = Location::getLoc(x,y,board.x_size);
          if(moveLoc == Board::PASS_LOC &&
             board.colors[otherLoc] == C_EMPTY &&
             safeArea[otherLoc] == pla &&
             board.isAdjacentToPla(otherLoc,getOpp(pla)) &&
             hist.isLegal(board,otherLoc,pla)
          ) {
            moveLoc = otherLoc;
          }
        }
      }
    }

    ReportedSearchValues values;
    double winLossValue;
    double lead;
    {
      values = bot->getSearch()->getRootValuesRequireSuccess();
      winLossValue = values.winLossValue;
      lead = values.lead;
    }

    //Record data for resignation or adjusting handicap behavior ------------------------
    recentWinLossValues.push_back(winLossValue);

    //Decide whether we should resign---------------------
    bool resigned = allowResignation && shouldResign(
      bot->getRootBoard(),bot->getRootHist(),pla,recentWinLossValues,lead,
      resignThreshold,resignConsecTurns,resignMinScoreDifference
    );


    //Snapshot the time NOW - all meaningful play-related computation time is done, the rest is just
    //output of various things.
    double timeTaken = timer.getSeconds();
    genmoveTimeSum += timeTaken;

    //Chatting and logging ----------------------------

    if(ogsChatToStderr) {
      int64_t visits = bot->getSearch()->getRootVisits();
      double winrate = 0.5 * (1.0 + (values.winValue - values.lossValue));
      double leadForPrinting = lead;
      //Print winrate from desired perspective
      if(perspective == P_BLACK || (perspective != P_BLACK && perspective != P_WHITE && pla == P_BLACK)) {
        winrate = 1.0 - winrate;
        leadForPrinting = -leadForPrinting;
      }
      cerr << "CHAT:"
           << "Visits " << visits
           << " Winrate " << Global::strprintf("%.2f%%", winrate * 100.0)
           << " ScoreLead " << Global::strprintf("%.1f", leadForPrinting)
           << " ScoreStdev " << Global::strprintf("%.1f", values.expectedScoreStdev);
      if(params.playoutDoublingAdvantage != 0.0) {
        cerr << Global::strprintf(
          " (PDA %.2f)",
          bot->getSearch()->getRootPla() == getOpp(params.playoutDoublingAdvantagePla) ?
          -params.playoutDoublingAdvantage : params.playoutDoublingAdvantage);
      }
      cerr << " PV ";
      bot->getSearch()->printPVForMove(cerr,bot->getSearch()->rootNode, moveLoc, analysisPVLen);
      cerr << endl;
    }

    if(logSearchInfo) {
      ostringstream sout;
      PlayUtils::printGenmoveLog(sout,bot,nnEval,moveLoc,timeTaken,perspective);
      logger.write(sout.str());
    }
    if(debug) {
      PlayUtils::printGenmoveLog(cerr,bot,nnEval,moveLoc,timeTaken,perspective);
    }

    //Actual reporting of chosen move---------------------
    if(resigned)
      response = "resign";
    else
      response = Location::toString(moveLoc,bot->getRootBoard());

    if(!resigned && moveLoc != Board::NULL_LOC && isLegal && playChosenMove) {
      bool suc = bot->makeMove(moveLoc,pla,preventEncore);
      if(suc)
        moveHistory.push_back(Move(moveLoc,pla));
      assert(suc);
      (void)suc; //Avoid warning when asserts are off

      maybeStartPondering = true;
    }

    if(args.analyzing) {
      response = "play " + response;
    }

    return;
  }

  void clearCache() {
    bot->clearSearch();
    nnEval->clearCache();
  }

  void placeFixedHandicap(int n, string& response, bool& responseIsError) {
    int xSize = bot->getRootBoard().x_size;
    int ySize = bot->getRootBoard().y_size;
    Board board(xSize,ySize);
    try {
      PlayUtils::placeFixedHandicap(board,n);
    }
    catch(const StringError& e) {
      responseIsError = true;
      response = string(e.what()) + ", try place_free_handicap";
      return;
    }
    assert(bot->getRootHist().rules == currentRules);

    Player pla = P_BLACK;
    BoardHistory hist(board,pla,currentRules,0);

    //Also switch the initial player, expecting white should be next.
    hist.clear(board,P_WHITE,currentRules,0);
    hist.setAssumeMultipleStartingBlackMovesAreHandicap(assumeMultipleStartingBlackMovesAreHandicap);
    pla = P_WHITE;

    response = "";
    for(int y = 0; y<board.y_size; y++) {
      for(int x = 0; x<board.x_size; x++) {
        Loc loc = Location::getLoc(x,y,board.x_size);
        if(board.colors[loc] != C_EMPTY) {
          response += " " + Location::toString(loc,board);
        }
      }
    }
    response = Global::trim(response);
    (void)responseIsError;

    vector<Move> newMoveHistory;
    setPositionAndRules(pla,board,hist,board,pla,newMoveHistory);
    clearStatsForNewGame();
  }

  void placeFreeHandicap(int n, string& response, bool& responseIsError, Rand& rand) {
    stopAndWait();

    //If asked to place more, we just go ahead and only place up to 30, or a quarter of the board
    int xSize = bot->getRootBoard().x_size;
    int ySize = bot->getRootBoard().y_size;
    int maxHandicap = xSize*ySize / 4;
    if(maxHandicap > 30)
      maxHandicap = 30;
    if(n > maxHandicap)
      n = maxHandicap;

    assert(bot->getRootHist().rules == currentRules);

    Board board(xSize,ySize);
    Player pla = P_BLACK;
    BoardHistory hist(board,pla,currentRules,0);
    double extraBlackTemperature = 0.25;
    PlayUtils::playExtraBlack(bot->getSearchStopAndWait(), n, board, hist, extraBlackTemperature, rand);
    //Also switch the initial player, expecting white should be next.
    hist.clear(board,P_WHITE,currentRules,0);
    hist.setAssumeMultipleStartingBlackMovesAreHandicap(assumeMultipleStartingBlackMovesAreHandicap);
    pla = P_WHITE;

    response = "";
    for(int y = 0; y<board.y_size; y++) {
      for(int x = 0; x<board.x_size; x++) {
        Loc loc = Location::getLoc(x,y,board.x_size);
        if(board.colors[loc] != C_EMPTY) {
          response += " " + Location::toString(loc,board);
        }
      }
    }
    response = Global::trim(response);
    (void)responseIsError;

    vector<Move> newMoveHistory;
    setPositionAndRules(pla,board,hist,board,pla,newMoveHistory);
    clearStatsForNewGame();
  }

  void analyze(Player pla, AnalyzeArgs args) {
    assert(args.analyzing);
    //Analysis should ALWAYS be with the static value to prevent random hard-to-predict changes
    //for users.
    if(params.playoutDoublingAdvantage != staticPlayoutDoublingAdvantage) {
      params.playoutDoublingAdvantage = staticPlayoutDoublingAdvantage;
      bot->setParams(params);
    }
    if(params.avoidMYTDaggerHackPla != C_EMPTY) {
      params.avoidMYTDaggerHackPla = C_EMPTY;
      bot->setParams(params);
    }
    //Also wide root, if desired
    if(params.wideRootNoise != analysisWideRootNoise) {
      params.wideRootNoise = analysisWideRootNoise;
      bot->setParams(params);
    }
    if(params.antiMirror != analysisAntiMirror) {
      params.antiMirror = analysisAntiMirror;
      bot->setParams(params);
    }

    std::function<void(const Search* search)> callback = getAnalyzeCallback(pla,args);
    bot->setAvoidMoveUntilByLoc(args.avoidMoveUntilByLocBlack,args.avoidMoveUntilByLocWhite);
    if(args.showOwnership)
      bot->setAlwaysIncludeOwnerMap(true);
    else
      bot->setAlwaysIncludeOwnerMap(false);

    double searchFactor = 1e40; //go basically forever
    bot->analyzeAsync(pla, searchFactor, args.secondsPerReport, callback);
  }

  double computeLead(Logger& logger) {
    stopAndWait();

    //ALWAYS use 0 to prevent bias
    if(params.playoutDoublingAdvantage != 0.0) {
      params.playoutDoublingAdvantage = 0.0;
      bot->setParams(params);
    }

    //Make absolutely sure we can restore the bot's old state
    const Player oldPla = bot->getRootPla();
    const Board oldBoard = bot->getRootBoard();
    const BoardHistory oldHist = bot->getRootHist();

    Board board = bot->getRootBoard();
    BoardHistory hist = bot->getRootHist();
    Player pla = bot->getRootPla();

    int64_t numVisits = std::max(50, params.numThreads * 10);
    //Try computing the lead for white
    double lead = PlayUtils::computeLead(bot->getSearchStopAndWait(),NULL,board,hist,pla,numVisits,logger,OtherGameProperties());

    //Restore
    bot->setPosition(oldPla,oldBoard,oldHist);

    //Round lead to nearest integer or half-integer
    if(hist.rules.gameResultWillBeInteger())
      lead = round(lead);
    else
      lead = round(lead+0.5)-0.5;

    return lead;
  }

  vector<bool> computeAnticipatedStatusesWithOwnership(Logger& logger) {
    stopAndWait();

    //ALWAYS use 0 to prevent bias
    if(params.playoutDoublingAdvantage != 0.0) {
      params.playoutDoublingAdvantage = 0.0;
      bot->setParams(params);
    }

    //Make absolutely sure we can restore the bot's old state
    const Player oldPla = bot->getRootPla();
    const Board oldBoard = bot->getRootBoard();
    const BoardHistory oldHist = bot->getRootHist();

    Board board = bot->getRootBoard();
    BoardHistory hist = bot->getRootHist();
    Player pla = bot->getRootPla();

    int64_t numVisits = std::max(100, params.numThreads * 20);
    vector<bool> isAlive = PlayUtils::computeAnticipatedStatusesWithOwnership(bot->getSearchStopAndWait(),board,hist,pla,numVisits,logger);

    //Restore
    bot->setPosition(oldPla,oldBoard,oldHist);

    return isAlive;
  }

  //-1 means all
  string rawNN(int whichSymmetry) {
    if(nnEval == NULL)
      return "";
    ostringstream out;

    bool oldDoRandomize = nnEval->getDoRandomize();
    int oldDefaultSymmetry = nnEval->getDefaultSymmetry();

    for(int symmetry = 0; symmetry<8; symmetry++) {
      if(whichSymmetry == -1 || whichSymmetry == symmetry) {
        nnEval->setDoRandomize(false);
        nnEval->setDefaultSymmetry(symmetry);
        Board board = bot->getRootBoard();
        BoardHistory hist = bot->getRootHist();
        Player nextPla = bot->getRootPla();

        MiscNNInputParams nnInputParams;
        nnInputParams.playoutDoublingAdvantage =
          (params.playoutDoublingAdvantagePla == C_EMPTY || params.playoutDoublingAdvantagePla == nextPla) ?
          staticPlayoutDoublingAdvantage : -staticPlayoutDoublingAdvantage;
        NNResultBuf buf;
        bool skipCache = true;
        bool includeOwnerMap = true;
        nnEval->evaluate(board,hist,nextPla,nnInputParams,buf,skipCache,includeOwnerMap);

        NNOutput* nnOutput = buf.result.get();
        out << "symmetry " << symmetry << endl;
        out << "whiteWin " << Global::strprintf("%.6f",nnOutput->whiteWinProb) << endl;
        out << "whiteLoss " << Global::strprintf("%.6f",nnOutput->whiteLossProb) << endl;
        out << "noResult " << Global::strprintf("%.6f",nnOutput->whiteNoResultProb) << endl;
        out << "whiteLead " << Global::strprintf("%.3f",nnOutput->whiteLead) << endl;
        out << "whiteScoreSelfplay " << Global::strprintf("%.3f",nnOutput->whiteScoreMean) << endl;
        out << "whiteScoreSelfplaySq " << Global::strprintf("%.3f",nnOutput->whiteScoreMeanSq) << endl;

        out << "policy" << endl;
        for(int y = 0; y<board.y_size; y++) {
          for(int x = 0; x<board.x_size; x++) {
            int pos = NNPos::xyToPos(x,y,nnOutput->nnXLen);
            float prob = nnOutput->policyProbs[pos];
            if(prob < 0)
              out << "    NAN ";
            else
              out << Global::strprintf("%8.6f ", prob);
          }
          out << endl;
        }

        out << "whiteOwnership" << endl;
        for(int y = 0; y<board.y_size; y++) {
          for(int x = 0; x<board.x_size; x++) {
            int pos = NNPos::xyToPos(x,y,nnOutput->nnXLen);
            float whiteOwn = nnOutput->whiteOwnerMap[pos];
            out << Global::strprintf("%9.7f ", whiteOwn);
          }
          out << endl;
        }
        out << endl;
      }
    }

    nnEval->setDoRandomize(oldDoRandomize);
    nnEval->setDefaultSymmetry(oldDefaultSymmetry);
    return Global::trim(out.str());
  }

  SearchParams getParams() {
    return params;
  }

  void setParams(SearchParams p) {
    params = p;
    bot->setParams(params);
  }
};


//User should pre-fill pla with a default value, as it will not get filled in if the parsed command doesn't specify
static GTPEngine::AnalyzeArgs parseAnalyzeCommand(
  const string& command,
  const vector<string>& pieces,
  Player& pla,
  bool& parseFailed,
  GTPEngine* engine
) {
  int numArgsParsed = 0;

  bool isLZ = (command == "lz-analyze" || command == "lz-genmove_analyze");
  bool isKata = (command == "kata-analyze" || command == "kata-genmove_analyze");
  double lzAnalyzeInterval = 1e30;
  int minMoves = 0;
  int maxMoves = 10000000;
  bool showOwnership = false;
  bool showPVVisits = false;
  vector<int> avoidMoveUntilByLocBlack;
  vector<int> avoidMoveUntilByLocWhite;
  bool gotAvoidMovesBlack = false;
  bool gotAllowMovesBlack = false;
  bool gotAvoidMovesWhite = false;
  bool gotAllowMovesWhite = false;

  parseFailed = false;

  //Format:
  //lz-analyze [optional player] [optional interval float] <keys and values>
  //Keys and values consists of zero or more of:

  //interval <float interval in centiseconds>
  //avoid <player> <comma-separated moves> <until movenum>
  //minmoves <int min number of moves to show>
  //maxmoves <int max number of moves to show>
  //ownership <bool whether to show ownership or not>
  //pvVisits <bool whether to show pvVisits or not>

  //Parse optional player
  if(pieces.size() > numArgsParsed && PlayerIO::tryParsePlayer(pieces[numArgsParsed],pla))
    numArgsParsed += 1;

  //Parse optional interval float
  if(pieces.size() > numArgsParsed &&
     Global::tryStringToDouble(pieces[numArgsParsed],lzAnalyzeInterval) &&
     !isnan(lzAnalyzeInterval) && lzAnalyzeInterval >= 0 && lzAnalyzeInterval < 1e20)
    numArgsParsed += 1;

  //Now loop and handle all key value pairs
  while(pieces.size() > numArgsParsed) {
    const string& key = pieces[numArgsParsed];
    numArgsParsed += 1;
    //Make sure we have a value. If not, then we fail.
    if(pieces.size() <= numArgsParsed) {
      parseFailed = true;
      break;
    }

    const string& value = pieces[numArgsParsed];
    numArgsParsed += 1;

    if(key == "interval" && Global::tryStringToDouble(value,lzAnalyzeInterval) &&
       !isnan(lzAnalyzeInterval) && lzAnalyzeInterval >= 0 && lzAnalyzeInterval < 1e20) {
      continue;
    }
    else if(key == "avoid" || key == "allow") {
      //Parse two more arguments
      if(pieces.size() < numArgsParsed+2) {
        parseFailed = true;
        break;
      }
      const string& movesStr = pieces[numArgsParsed];
      numArgsParsed += 1;
      const string& untilDepthStr = pieces[numArgsParsed];
      numArgsParsed += 1;

      int untilDepth = -1;
      if(!Global::tryStringToInt(untilDepthStr,untilDepth) || untilDepth < 1) {
        parseFailed = true;
        break;
      }
      Player avoidPla = C_EMPTY;
      if(!PlayerIO::tryParsePlayer(value,avoidPla)) {
        parseFailed = true;
        break;
      }
      vector<Loc> parsedLocs;
      vector<string> locPieces = Global::split(movesStr,',');
      for(size_t i = 0; i<locPieces.size(); i++) {
        string s = Global::trim(locPieces[i]);
        if(s.size() <= 0)
          continue;
        Loc loc;
        if(!tryParseLoc(s,engine->bot->getRootBoard(),loc)) {
          parseFailed = true;
          break;
        }
        parsedLocs.push_back(loc);
      }
      if(parseFailed)
        break;

      //Make sure the same analyze command can't specify both avoid and allow, and allow at most one allow.
      vector<int>& avoidMoveUntilByLoc = avoidPla == P_BLACK ? avoidMoveUntilByLocBlack : avoidMoveUntilByLocWhite;
      bool& gotAvoidMoves = avoidPla == P_BLACK ? gotAvoidMovesBlack : gotAvoidMovesWhite;
      bool& gotAllowMoves = avoidPla == P_BLACK ? gotAllowMovesBlack : gotAllowMovesWhite;
      if((key == "allow" && gotAvoidMoves) || (key == "allow" && gotAllowMoves) || (key == "avoid" && gotAllowMoves)) {
        parseFailed = true;
        break;
      }
      avoidMoveUntilByLoc.resize(Board::MAX_ARR_SIZE);
      if(key == "allow") {
        std::fill(avoidMoveUntilByLoc.begin(),avoidMoveUntilByLoc.end(),untilDepth);
        for(Loc loc: parsedLocs) {
          avoidMoveUntilByLoc[loc] = 0;
        }
      }
      else {
        for(Loc loc: parsedLocs) {
          avoidMoveUntilByLoc[loc] = untilDepth;
        }
      }
      gotAvoidMoves |= (key == "avoid");
      gotAllowMoves |= (key == "allow");

      continue;
    }
    else if(key == "minmoves" && Global::tryStringToInt(value,minMoves) &&
            minMoves >= 0 && minMoves < 1000000000) {
      continue;
    }
    else if(key == "maxmoves" && Global::tryStringToInt(value,maxMoves) &&
            maxMoves >= 0 && maxMoves < 1000000000) {
      continue;
    }
    else if(isKata && key == "ownership" && Global::tryStringToBool(value,showOwnership)) {
      continue;
    }
    else if(isKata && key == "pvVisits" && Global::tryStringToBool(value,showPVVisits)) {
      continue;
    }

    parseFailed = true;
    break;
  }

  GTPEngine::AnalyzeArgs args = GTPEngine::AnalyzeArgs();
  args.analyzing = true;
  args.lz = isLZ;
  args.kata = isKata;
  //Convert from centiseconds to seconds
  args.secondsPerReport = lzAnalyzeInterval * 0.01;
  args.minMoves = minMoves;
  args.maxMoves = maxMoves;
  args.showOwnership = showOwnership;
  args.showPVVisits = showPVVisits;
  args.avoidMoveUntilByLocBlack = avoidMoveUntilByLocBlack;
  args.avoidMoveUntilByLocWhite = avoidMoveUntilByLocWhite;
  return args;
}


int MainCmds::gtp(int argc, const char* const* argv) {
  Board::initHash();
  ScoreValue::initTables();
  Rand seedRand;

  ConfigParser cfg;
  string nnModelFile;
  string overrideVersion;
  try {
    KataGoCommandLine cmd("Run KataGo main GTP engine for playing games or casual analysis.");
    cmd.addConfigFileArg(KataGoCommandLine::defaultGtpConfigFileName(),"gtp_example.cfg");
    cmd.addModelFileArg();
    cmd.setShortUsageArgLimit();
    cmd.addOverrideConfigArg();

    TCLAP::ValueArg<string> overrideVersionArg("","override-version","Force KataGo to say a certain value in response to gtp version command",false,string(),"VERSION");
    cmd.add(overrideVersionArg);
    cmd.parse(argc,argv);
    nnModelFile = cmd.getModelFile();
    overrideVersion = overrideVersionArg.getValue();

    cmd.getConfig(cfg);
  }
  catch (TCLAP::ArgException &e) {
    cerr << "Error: " << e.error() << " for argument " << e.argId() << endl;
    return 1;
  }

  Logger logger;
  if(cfg.contains("logFile") && cfg.contains("logDir"))
    throw StringError("Cannot specify both logFile and logDir in config");
  else if(cfg.contains("logFile"))
    logger.addFile(cfg.getString("logFile"));
  else if(cfg.contains("logDir")) {
    MakeDir::make(cfg.getString("logDir"));
    Rand rand;
    logger.addFile(cfg.getString("logDir") + "/" + DateTime::getCompactDateTimeString() + "-" + Global::uint32ToHexString(rand.nextUInt()) + ".log");
  }

  const bool logAllGTPCommunication = cfg.getBool("logAllGTPCommunication");
  const bool logSearchInfo = cfg.getBool("logSearchInfo");
  bool loggingToStderr = false;

  bool logTimeStamp = cfg.contains("logTimeStamp") ? cfg.getBool("logTimeStamp") : true;
  if(!logTimeStamp)
    logger.setLogTime(false);

  bool startupPrintMessageToStderr = true;
  if(cfg.contains("startupPrintMessageToStderr"))
    startupPrintMessageToStderr = cfg.getBool("startupPrintMessageToStderr");

  if(cfg.contains("logToStderr") && cfg.getBool("logToStderr")) {
    loggingToStderr = true;
    logger.setLogToStderr(true);
  }

  logger.write("GTP Engine starting...");
  logger.write(Version::getKataGoVersionForHelp());
  //Also check loggingToStderr so that we don't duplicate the message from the log file
  if(startupPrintMessageToStderr && !loggingToStderr) {
    cerr << Version::getKataGoVersionForHelp() << endl;
  }

  //Defaults to 7.5 komi, gtp will generally override this
  Rules initialRules = Setup::loadSingleRulesExceptForKomi(cfg);
  logger.write("Using " + initialRules.toStringNoKomiMaybeNice() + " rules initially, unless GTP/GUI overrides this");
  if(startupPrintMessageToStderr && !loggingToStderr) {
    cerr << "Using " + initialRules.toStringNoKomiMaybeNice() + " rules initially, unless GTP/GUI overrides this" << endl;
  }
  bool isForcingKomi = false;
  float forcedKomi = 0;
  if(cfg.contains("ignoreGTPAndForceKomi")) {
    isForcingKomi = true;
    forcedKomi = cfg.getFloat("ignoreGTPAndForceKomi", Rules::MIN_USER_KOMI, Rules::MAX_USER_KOMI);
    initialRules.komi = forcedKomi;
  }

  SearchParams initialParams = Setup::loadSingleParams(cfg);
  logger.write("Using " + Global::intToString(initialParams.numThreads) + " CPU thread(s) for search");
  //Set a default for conservativePass that differs from matches or selfplay
  if(!cfg.contains("conservativePass") && !cfg.contains("conservativePass0"))
    initialParams.conservativePass = true;
  if(!cfg.contains("fillDameBeforePass") && !cfg.contains("fillDameBeforePass0"))
    initialParams.fillDameBeforePass = true;

  const bool ponderingEnabled = cfg.getBool("ponderingEnabled");
  const bool cleanupBeforePass = cfg.contains("cleanupBeforePass") ? cfg.getBool("cleanupBeforePass") : true;
  const bool allowResignation = cfg.contains("allowResignation") ? cfg.getBool("allowResignation") : false;
  const double resignThreshold = cfg.contains("allowResignation") ? cfg.getDouble("resignThreshold",-1.0,0.0) : -1.0; //Threshold on [-1,1], regardless of winLossUtilityFactor
  const int resignConsecTurns = cfg.contains("resignConsecTurns") ? cfg.getInt("resignConsecTurns",1,100) : 3;
  const double resignMinScoreDifference = cfg.contains("resignMinScoreDifference") ? cfg.getDouble("resignMinScoreDifference",0.0,1000.0) : -1e10;

  Setup::initializeSession(cfg);

  const double searchFactorWhenWinning = cfg.contains("searchFactorWhenWinning") ? cfg.getDouble("searchFactorWhenWinning",0.01,1.0) : 1.0;
  const double searchFactorWhenWinningThreshold = cfg.contains("searchFactorWhenWinningThreshold") ? cfg.getDouble("searchFactorWhenWinningThreshold",0.0,1.0) : 1.0;
  const bool ogsChatToStderr = cfg.contains("ogsChatToStderr") ? cfg.getBool("ogsChatToStderr") : false;
  const int analysisPVLen = cfg.contains("analysisPVLen") ? cfg.getInt("analysisPVLen",1,1000) : 13;
  const bool assumeMultipleStartingBlackMovesAreHandicap =
    cfg.contains("assumeMultipleStartingBlackMovesAreHandicap") ? cfg.getBool("assumeMultipleStartingBlackMovesAreHandicap") : true;
  const bool preventEncore = cfg.contains("preventCleanupPhase") ? cfg.getBool("preventCleanupPhase") : true;
  const double dynamicPlayoutDoublingAdvantageCapPerOppLead =
    cfg.contains("dynamicPlayoutDoublingAdvantageCapPerOppLead") ? cfg.getDouble("dynamicPlayoutDoublingAdvantageCapPerOppLead",0.0,0.5) : 0.045;
  double staticPlayoutDoublingAdvantage = initialParams.playoutDoublingAdvantage;
  const bool staticPDATakesPrecedence = cfg.contains("playoutDoublingAdvantage") && !cfg.contains("dynamicPlayoutDoublingAdvantageCapPerOppLead");
  const bool avoidMYTDaggerHack = cfg.contains("avoidMYTDaggerHack") ? cfg.getBool("avoidMYTDaggerHack") : false;

  const int defaultBoardXSize =
    cfg.contains("defaultBoardXSize") ? cfg.getInt("defaultBoardXSize",2,Board::MAX_LEN) :
    cfg.contains("defaultBoardSize") ? cfg.getInt("defaultBoardSize",2,Board::MAX_LEN) :
    -1;
  const int defaultBoardYSize =
    cfg.contains("defaultBoardYSize") ? cfg.getInt("defaultBoardYSize",2,Board::MAX_LEN) :
    cfg.contains("defaultBoardSize") ? cfg.getInt("defaultBoardSize",2,Board::MAX_LEN) :
    -1;
  const bool forDeterministicTesting =
    cfg.contains("forDeterministicTesting") ? cfg.getBool("forDeterministicTesting") : false;

  if(forDeterministicTesting)
    seedRand.init("forDeterministicTesting");

  const double genmoveWideRootNoise = initialParams.wideRootNoise;
  const double analysisWideRootNoise =
    cfg.contains("analysisWideRootNoise") ? cfg.getDouble("analysisWideRootNoise",0.0,5.0) : genmoveWideRootNoise;
  const double analysisAntiMirror = initialParams.antiMirror;
  const double genmoveAntiMirror =
    cfg.contains("genmoveAntiMirror") ? cfg.getBool("genmoveAntiMirror") : cfg.contains("antiMirror") ? cfg.getBool("antiMirror") : true;

  Player perspective = Setup::parseReportAnalysisWinrates(cfg,C_EMPTY);

  GTPEngine* engine = new GTPEngine(
    nnModelFile,initialParams,initialRules,
    assumeMultipleStartingBlackMovesAreHandicap,preventEncore,
    dynamicPlayoutDoublingAdvantageCapPerOppLead,
    staticPlayoutDoublingAdvantage,staticPDATakesPrecedence,
    avoidMYTDaggerHack,
    genmoveWideRootNoise,analysisWideRootNoise,
    genmoveAntiMirror,analysisAntiMirror,
    perspective,analysisPVLen
  );
  engine->setOrResetBoardSize(cfg,logger,seedRand,defaultBoardXSize,defaultBoardYSize);

  //If nobody specified any time limit in any way, then assume a relatively fast time control
  if(!cfg.contains("maxPlayouts") && !cfg.contains("maxVisits") && !cfg.contains("maxTime")) {
    double mainTime = 1.0;
    double byoYomiTime = 5.0;
    int byoYomiPeriods = 5;
    TimeControls tc = TimeControls::canadianOrByoYomiTime(mainTime,byoYomiTime,byoYomiPeriods,1);
    engine->bTimeControls = tc;
    engine->wTimeControls = tc;
  }

  //Check for unused config keys
  cfg.warnUnusedKeys(cerr,&logger);

  logger.write("Loaded config " + cfg.getFileName());
  logger.write("Loaded model "+ nnModelFile);
  logger.write("Model name: "+ (engine->nnEval == NULL ? string() : engine->nnEval->getInternalModelName()));
  logger.write("GTP ready, beginning main protocol loop");
  //Also check loggingToStderr so that we don't duplicate the message from the log file
  if(startupPrintMessageToStderr && !loggingToStderr) {
    cerr << "Loaded config " << cfg.getFileName() << endl;
    cerr << "Loaded model " << nnModelFile << endl;
    cerr << "Model name: "+ (engine->nnEval == NULL ? string() : engine->nnEval->getInternalModelName()) << endl;
    cerr << "GTP ready, beginning main protocol loop" << endl;
  }

  bool currentlyAnalyzing = false;
  string line;
  while(getline(cin,line)) {
    //Parse command, extracting out the command itself, the arguments, and any GTP id number for the command.
    string command;
    vector<string> pieces;
    bool hasId = false;
    int id = 0;
    {
      //Filter down to only "normal" ascii characters. Also excludes carrage returns.
      //Newlines are already handled by getline
      size_t newLen = 0;
      for(size_t i = 0; i < line.length(); i++)
        if(((int)line[i] >= 32 && (int)line[i] <= 126) || line[i] == '\t')
          line[newLen++] = line[i];

      line.erase(line.begin()+newLen, line.end());

      //Remove comments
      size_t commentPos = line.find("#");
      if(commentPos != string::npos)
        line = line.substr(0, commentPos);

      //Convert tabs to spaces
      for(size_t i = 0; i < line.length(); i++)
        if(line[i] == '\t')
          line[i] = ' ';

      line = Global::trim(line);

        if(line.length() == 0)
        continue;
          //Parse id number of command, if present
      size_t digitPrefixLen = 0;
      while(digitPrefixLen < line.length() && Global::isDigit(line[digitPrefixLen]))
        digitPrefixLen++;
      if(digitPrefixLen > 0) {
        hasId = true;
        try {
          id = Global::parseDigits(line,0,digitPrefixLen);
        }
        catch(const IOError& e) {
          cout << "? GTP id '" << id << "' could not be parsed: " << e.what() << endl;
          continue;
        }
        line = line.substr(digitPrefixLen);
      }

      line = Global::trim(line);
      if(line.length() <= 0) {
        cout << "? empty command" << endl;
        continue;
      }

      pieces = Global::split(line,' ');
      for(size_t i = 0; i<pieces.size(); i++)
        pieces[i] = Global::trim(pieces[i]);
      assert(pieces.size() > 0);

      command = pieces[0];
      pieces.erase(pieces.begin());
    
     if (command=="setpolicy") 
     {
         Loc loc;
         float policy;
         if(pieces.size() != 2  || !Global::tryStringToFloat(pieces[1],policy)
         ) {
             cout << "Wrong parameter,should be setpolicy c4 0.3" << endl;
             cout << endl;
         }
         else
             if(!tryParseLoc(pieces[0],engine->bot->getRootBoard(),loc)) {
                 cout << "Could not parse vertex: '" + pieces[0] + "'" << endl;
                 cout << endl;
             }
             else {
                 if (!engine->setPolicy(false, loc, policy))
                 {
                     cout << "Failed to set policy maybe not analyzing" << endl;
                     cout << endl;
                 }
      }
         cout << "=" << endl;
         cout << endl;
         continue;
     }  
     else if (command=="setmaxpolicy") 
     {
         Loc loc;
         float policy;
         if(pieces.size() != 2  || !Global::tryStringToFloat(pieces[1],policy)
         ) {
             cout << "Wrong parameter,should be setpolicy c4 0.3" << endl;
             cout << endl;
         }
         else
             if(!tryParseLoc(pieces[0],engine->bot->getRootBoard(),loc)) {
                 cout << "Could not parse vertex: '" + pieces[0] + "'" << endl;
                 cout << endl;
             }
             else {
                 if (!engine->setPolicy(true, loc, policy))
                 {
                     cout << "Failed to set policy maybe not analyzing" << endl;
                     cout << endl;
                 }
      }
         cout << "=" << endl;
         cout << endl;
         continue;
     }
        else if (command == "clearpolicy") {     
         if (!engine->restorePolicy())
         {
          cout << "Failed to clear policy maybe never set policy or not analyzing" << endl;
          cout << endl;
         }
         cout << "=" << endl;
         cout << endl;
     continue;
     }

     
      //Upon any input line at all, stop any analysis and output a newline
      if(currentlyAnalyzing) {
        currentlyAnalyzing = false;
        engine->stopAndWait();
        cout << endl;
      }


      if(logAllGTPCommunication)
        logger.write("Controller: " + line);

      ////Parse id number of command, if present
      //size_t digitPrefixLen = 0;
      //while(digitPrefixLen < line.length() && Global::isDigit(line[digitPrefixLen]))
      //  digitPrefixLen++;
      //if(digitPrefixLen > 0) {
      //  hasId = true;
      //  try {
      //    id = Global::parseDigits(line,0,digitPrefixLen);
      //  }
      //  catch(const IOError& e) {
      //    cout << "? GTP id '" << id << "' could not be parsed: " << e.what() << endl;
      //    continue;
      //  }
      //  line = line.substr(digitPrefixLen);
      //}

      //line = Global::trim(line);
      //if(line.length() <= 0) {
      //  cout << "? empty command" << endl;
      //  continue;
      //}

      //pieces = Global::split(line,' ');
      //for(size_t i = 0; i<pieces.size(); i++)
      //  pieces[i] = Global::trim(pieces[i]);
      //assert(pieces.size() > 0);

      //command = pieces[0];
      //pieces.erase(pieces.begin());
    }

    bool responseIsError = false;
    bool suppressResponse = false;
    bool shouldQuitAfterResponse = false;
    bool maybeStartPondering = false;
    string response;

    if(command == "protocol_version") {
      response = "2";
    }

    else if(command == "name") {
      response = "KataGo";
    }

    else if(command == "version") {
      if(overrideVersion.size() > 0)
        response = overrideVersion;
      else
        response = Version::getKataGoVersion();
    }

    else if(command == "known_command") {
      if(pieces.size() != 1) {
        responseIsError = true;
        response = "Expected single argument for known_command but got '" + Global::concat(pieces," ") + "'";
      }
      else {
        if(std::find(knownCommands.begin(), knownCommands.end(), pieces[0]) != knownCommands.end())
          response = "true";
        else
          response = "false";
      }
    }

    else if(command == "list_commands") {
      for(size_t i = 0; i<knownCommands.size(); i++) {
        response += knownCommands[i];
        if(i < knownCommands.size()-1)
          response += "\n";
      }
    }

    else if(command == "quit") {
      shouldQuitAfterResponse = true;
      logger.write("Quit requested by controller");
    }

    else if(command == "boardsize" || command == "rectangular_boardsize") {
      int newXSize = 0;
      int newYSize = 0;
      bool suc = false;

      if(pieces.size() == 1) {
        if(contains(pieces[0],':')) {
          vector<string> subpieces = Global::split(pieces[0],':');
          if(subpieces.size() == 2 && Global::tryStringToInt(subpieces[0], newXSize) && Global::tryStringToInt(subpieces[1], newYSize))
            suc = true;
        }
        else {
          if(Global::tryStringToInt(pieces[0], newXSize)) {
            suc = true;
            newYSize = newXSize;
          }
        }
      }
      else if(pieces.size() == 2) {
        if(Global::tryStringToInt(pieces[0], newXSize) && Global::tryStringToInt(pieces[1], newYSize))
          suc = true;
      }

      if(!suc) {
        responseIsError = true;
        response = "Expected int argument for boardsize or pair of ints but got '" + Global::concat(pieces," ") + "'";
      }
      else if(newXSize < 2 || newYSize < 2) {
        responseIsError = true;
        response = "unacceptable size";
      }
      else if(newXSize > Board::MAX_LEN || newYSize > Board::MAX_LEN) {
        responseIsError = true;
        response = Global::strprintf("unacceptable size (Board::MAX_LEN is %d, consider increasing and recompiling)",(int)Board::MAX_LEN);
      }
      else {
        engine->setOrResetBoardSize(cfg,logger,seedRand,newXSize,newYSize);
      }
    }

    else if(command == "clear_board") {
      engine->clearBoard();
    }

    else if(command == "komi") {
      float newKomi = 0;
      if(pieces.size() != 1 || !Global::tryStringToFloat(pieces[0],newKomi)) {
        responseIsError = true;
        response = "Expected single float argument for komi but got '" + Global::concat(pieces," ") + "'";
      }
      //GTP spec says that we should accept any komi, but we're going to ignore that.
      else if(isnan(newKomi) || newKomi < Rules::MIN_USER_KOMI || newKomi > Rules::MAX_USER_KOMI) {
        responseIsError = true;
        response = "unacceptable komi";
      }
      else if(!Rules::komiIsIntOrHalfInt(newKomi)) {
        responseIsError = true;
        response = "komi must be an integer or half-integer";
      }
      else {
        if(isForcingKomi)
          newKomi = forcedKomi;
        engine->updateKomiIfNew(newKomi);
        //In case the controller tells us komi every move, restart pondering afterward.
        maybeStartPondering = engine->bot->getRootHist().moveHistory.size() > 0;
      }
    }

    else if(command == "kata-get-rules") {
      if(pieces.size() != 0) {
        response = "Expected no arguments for kata-get-rules but got '" + Global::concat(pieces," ") + "'";
      }
      else {
        response = engine->getCurrentRules().toJsonStringNoKomi();
      }
    }

    else if(command == "kata-set-rules") {
      string rest = Global::concat(pieces," ");
      bool parseSuccess = false;
      Rules newRules;
      try {
        newRules = Rules::parseRulesWithoutKomi(rest,engine->getCurrentRules().komi);
        parseSuccess = true;
      }
      catch(const StringError& err) {
        responseIsError = true;
        response = "Unknown rules '" + rest + "', " + err.what();
      }
      if(parseSuccess) {
        string error;
        bool suc = engine->setRulesNotIncludingKomi(newRules,error);
        if(!suc) {
          responseIsError = true;
          response = error;
        }
        logger.write("Changed rules to " + newRules.toStringNoKomiMaybeNice());
        if(!loggingToStderr)
          cerr << "Changed rules to " + newRules.toStringNoKomiMaybeNice() << endl;
      }
    }

    else if(command == "kata-set-rule") {
      if(pieces.size() != 2) {
        responseIsError = true;
        response = "Expected two arguments for kata-set-rule but got '" + Global::concat(pieces," ") + "'";
      }
      else {
        bool parseSuccess = false;
        Rules currentRules = engine->getCurrentRules();
        Rules newRules;
        try {
          newRules = Rules::updateRules(pieces[0], pieces[1], currentRules);
          parseSuccess = true;
        }
        catch(const StringError& err) {
          responseIsError = true;
          response = err.what();
        }
        if(parseSuccess) {
          string error;
          bool suc = engine->setRulesNotIncludingKomi(newRules,error);
          if(!suc) {
            responseIsError = true;
            response = error;
          }
          logger.write("Changed rules to " + newRules.toStringNoKomiMaybeNice());
          if(!loggingToStderr)
            cerr << "Changed rules to " + newRules.toStringNoKomiMaybeNice() << endl;
        }
      }
    }

    else if(command == "kgs-rules") {
      bool parseSuccess = false;
      Rules newRules;
      if(pieces.size() <= 0) {
        responseIsError = true;
        response = "Expected one argument kgs-rules";
      }
      else {
        string s = Global::toLower(Global::trim(pieces[0]));
        if(s == "chinese") {
          newRules = Rules::parseRulesWithoutKomi("chinese-kgs",engine->getCurrentRules().komi);
          parseSuccess = true;
        }
        else if(s == "aga") {
          newRules = Rules::parseRulesWithoutKomi("aga",engine->getCurrentRules().komi);
          parseSuccess = true;
        }
        else if(s == "new_zealand") {
          newRules = Rules::parseRulesWithoutKomi("new_zealand",engine->getCurrentRules().komi);
          parseSuccess = true;
        }
        else if(s == "japanese") {
          newRules = Rules::parseRulesWithoutKomi("japanese",engine->getCurrentRules().komi);
          parseSuccess = true;
        }
        else {
          responseIsError = true;
          response = "Unknown rules '" + s + "'";
        }
      }
      if(parseSuccess) {
        string error;
        bool suc = engine->setRulesNotIncludingKomi(newRules,error);
        if(!suc) {
          responseIsError = true;
          response = error;
        }
        logger.write("Changed rules to " + newRules.toStringNoKomiMaybeNice());
        if(!loggingToStderr)
          cerr << "Changed rules to " + newRules.toStringNoKomiMaybeNice() << endl;
      }
    }

    else if(command == "kata-get-param") {
      if(pieces.size() != 1) {
        responseIsError = true;
        response = "Expected one arguments for kata-get-param but got '" + Global::concat(pieces," ") + "'";
      }
      else {
        SearchParams params = engine->getParams();
        if(pieces[0] == "playoutDoublingAdvantage") {
          response = Global::doubleToString(engine->staticPlayoutDoublingAdvantage);
        }
        else if(pieces[0] == "rootPolicyTemperature") {
          response = Global::doubleToString(params.rootPolicyTemperature);
        }
        else if(pieces[0] == "analysisWideRootNoise") {
          response = Global::doubleToString(engine->analysisWideRootNoise);
        }
        else {
          responseIsError = true;
          response = "Invalid parameter";
        }
      }
    }

    else if(command == "kata-set-param") {
      if(pieces.size() != 2) {
        responseIsError = true;
        response = "Expected two arguments for kata-set-param but got '" + Global::concat(pieces," ") + "'";
      }
      else {
        double d;
        if(pieces[0] == "playoutDoublingAdvantage") {
          if(Global::tryStringToDouble(pieces[1],d) && d >= -3.0 && d <= 3.0)
            engine->setStaticPlayoutDoublingAdvantage(d);
          else {
            responseIsError = true;
            response = "Invalid value for " + pieces[0] + ", must be float from -3.0 to 3.0";
          }
        }
        else if(pieces[0] == "rootPolicyTemperature") {
          if(Global::tryStringToDouble(pieces[1],d) && d >= 0.01 && d <= 100.0)
            engine->setRootPolicyTemperature(d);
          else {
            responseIsError = true;
            response = "Invalid value for " + pieces[0] + ", must be float from 0.01 to 100.0";
          }
        }
        else if(pieces[0] == "analysisWideRootNoise") {
          if(Global::tryStringToDouble(pieces[1],d) && d >= 0.0 && d <= 5.0)
            engine->setAnalysisWideRootNoise(d);
          else {
            responseIsError = true;
            response = "Invalid value for " + pieces[0] + ", must be float from 0.0 to 2.0";
          }
        }
        else {
          responseIsError = true;
          response = "Unknown or invalid parameter: " + pieces[0];
        }
      }
    }

    else if(command == "time_settings") {
      double mainTime;
      double byoYomiTime;
      int byoYomiStones;
      bool success = false;
      try {
        mainTime = parseMainTime(pieces,0);
        byoYomiTime = parsePerPeriodTime(pieces,1);
        byoYomiStones = parseByoYomiStones(pieces,2);
        success = true;
      }
      catch(const StringError& e) {
        responseIsError = true;
        response = e.what();
      }
      if(success) {
        TimeControls tc;
        //This means no time limits, according to gtp spec
        if(byoYomiStones == 0 && byoYomiTime > 0.0)
          tc = TimeControls();
        else if(byoYomiStones == 0)
          tc = TimeControls::absoluteTime(mainTime);
        else
          tc = TimeControls::canadianOrByoYomiTime(mainTime,byoYomiTime,1,byoYomiStones);
        engine->bTimeControls = tc;
        engine->wTimeControls = tc;
      }
    }

    else if(command == "kgs-time_settings") {
      if(pieces.size() < 1) {
        responseIsError = true;
        response = "Expected 'none', 'absolute', 'byoyomi', or 'canadian' as first argument for kgs-time_settings";
      }
      else {
        string what = Global::toLower(Global::trim(pieces[0]));
        TimeControls tc;
        if(what == "none") {
          tc = TimeControls();
          engine->bTimeControls = tc;
          engine->wTimeControls = tc;
        }
        else if(what == "absolute") {
          double mainTime;
          bool success = false;
          try {
            mainTime = parseMainTime(pieces,1);
            success = true;
          }
          catch(const StringError& e) {
            responseIsError = true;
            response = e.what();
          }
          if(success) {
            tc = TimeControls::absoluteTime(mainTime);
            engine->bTimeControls = tc;
            engine->wTimeControls = tc;
          }
        }
        else if(what == "canadian") {
          double mainTime;
          double byoYomiTime;
          int byoYomiStones;
          bool success = false;
          try {
            mainTime = parseMainTime(pieces,1);
            byoYomiTime = parsePerPeriodTime(pieces,2);
            byoYomiStones = parseByoYomiStones(pieces,3);
            success = true;
          }
          catch(const StringError& e) {
            responseIsError = true;
            response = e.what();
          }
          if(success) {
            //Use the same hack in time-settings - if somehow someone specifies positive overtime but 0 stones for it, intepret as no time control
            if(byoYomiStones == 0 && byoYomiTime > 0.0)
              tc = TimeControls();
            else if(byoYomiStones == 0)
              tc = TimeControls::absoluteTime(mainTime);
            else
              tc = TimeControls::canadianOrByoYomiTime(mainTime,byoYomiTime,1,byoYomiStones);
            engine->bTimeControls = tc;
            engine->wTimeControls = tc;
          }
        }
        else if(what == "byoyomi") {
          double mainTime;
          double byoYomiTime;
          int byoYomiPeriods;
          bool success = false;
          try {
            mainTime = parseMainTime(pieces,1);
            byoYomiTime = parsePerPeriodTime(pieces,2);
            byoYomiPeriods = parseByoYomiPeriods(pieces,3);
            success = true;
          }
          catch(const StringError& e) {
            responseIsError = true;
            response = e.what();
          }
          if(success) {
            if(byoYomiPeriods == 0)
              tc = TimeControls::absoluteTime(mainTime);
            else
              tc = TimeControls::canadianOrByoYomiTime(mainTime,byoYomiTime,byoYomiPeriods,1);
            engine->bTimeControls = tc;
            engine->wTimeControls = tc;
          }
        }
        else {
          responseIsError = true;
          response = "Expected 'none', 'absolute', 'byoyomi', or 'canadian' as first argument for kgs-time_settings";
        }
      }
    }

  

    else if(command == "time_left") {
      Player pla;
      double time;
      int stones;
      if(pieces.size() != 3
         || !PlayerIO::tryParsePlayer(pieces[0],pla)
         || !Global::tryStringToDouble(pieces[1],time)
         || !Global::tryStringToInt(pieces[2],stones)
         ) {
        responseIsError = true;
        response = "Expected player and float time and int stones for time_left but got '" + Global::concat(pieces," ") + "'";
      }
      //Be slightly tolerant of negative time left
      else if(isnan(time) || time < -10.0 || time > 1e50) {
        responseIsError = true;
        response = "invalid time";
      }
      else if(stones < 0 || stones > 100000) {
        responseIsError = true;
        response = "invalid stones";
      }
      else {
        TimeControls tc = pla == P_BLACK ? engine->bTimeControls : engine->wTimeControls;
        if(stones > 0 && tc.originalNumPeriods <= 0) {
          responseIsError = true;
          response = "stones left in period is > 0 but the time control used does not have any overtime periods";
        }
        else {
          //Main time
          if(stones == 0) {
            tc.mainTimeLeft = time;
            tc.inOvertime = false;
            tc.numPeriodsLeftIncludingCurrent = tc.originalNumPeriods;
            tc.numStonesLeftInPeriod = 0;
            tc.timeLeftInPeriod = 0;
          }
          else {
            //Hack for KGS byo-yomi - interpret num stones as periods instead
            if(tc.originalNumPeriods > 1 && tc.numStonesPerPeriod == 1) {
              tc.mainTimeLeft = 0.0;
              tc.inOvertime = true;
              tc.numPeriodsLeftIncludingCurrent = std::min(stones,tc.originalNumPeriods);
              tc.numStonesLeftInPeriod = 1;
              tc.timeLeftInPeriod = time;
            }
            //Normal canadian time interpertation of GTP
            else {
              tc.mainTimeLeft = 0.0;
              tc.inOvertime = true;
              tc.numPeriodsLeftIncludingCurrent = 1;
              tc.numStonesLeftInPeriod = std::min(stones,tc.numStonesPerPeriod);
              tc.timeLeftInPeriod = time;
            }
          }
          if(pla == P_BLACK)
            engine->bTimeControls = tc;
          else
            engine->wTimeControls = tc;

          //In case the controller tells us komi every move, restart pondering afterward.
          maybeStartPondering = engine->bot->getRootHist().moveHistory.size() > 0;
        }
      }
    }

    else if(command == "kata-debug-print-tc") {
      response += "Black "+ engine->bTimeControls.toDebugString(engine->bot->getRootBoard(),engine->bot->getRootHist(),initialParams.lagBuffer);
      response += "\n";
      response += "White "+ engine->wTimeControls.toDebugString(engine->bot->getRootBoard(),engine->bot->getRootHist(),initialParams.lagBuffer);
    }

    else if(command == "play") {
      Player pla;
      Loc loc;
      if(pieces.size() != 2) {
        responseIsError = true;
        response = "Expected two arguments for play but got '" + Global::concat(pieces," ") + "'";
      }
      else if(!PlayerIO::tryParsePlayer(pieces[0],pla)) {
        responseIsError = true;
        response = "Could not parse color: '" + pieces[0] + "'";
      }
      else if(!tryParseLoc(pieces[1],engine->bot->getRootBoard(),loc)) {
        responseIsError = true;
        response = "Could not parse vertex: '" + pieces[1] + "'";
      }
      else {
        bool suc = engine->play(loc,pla);
        if(!suc) {
          responseIsError = true;
          response = "illegal move";
        }
        maybeStartPondering = true;
      }
    }

    else if(command == "set_position") {
      if(pieces.size() % 2 != 0) {
        responseIsError = true;
        response = "Expected a space-separated sequence of <COLOR> <VERTEX> pairs but got '" + Global::concat(pieces," ") + "'";
      }
      else {
        vector<Move> initialStones;
        for(int i = 0; i<pieces.size(); i += 2) {
          Player pla;
          Loc loc;
          if(!PlayerIO::tryParsePlayer(pieces[i],pla)) {
            responseIsError = true;
            response = "Expected a space-separated sequence of <COLOR> <VERTEX> pairs but got '" + Global::concat(pieces," ") + "': ";
            response += "could not parse color: '" + pieces[0] + "'";
            break;
          }
          else if(!tryParseLoc(pieces[i+1],engine->bot->getRootBoard(),loc)) {
            responseIsError = true;
            response = "Expected a space-separated sequence of <COLOR> <VERTEX> pairs but got '" + Global::concat(pieces," ") + "': ";
            response += "Could not parse vertex: '" + pieces[1] + "'";
            break;
          }
          else if(loc == Board::PASS_LOC) {
            responseIsError = true;
            response = "Expected a space-separated sequence of <COLOR> <VERTEX> pairs but got '" + Global::concat(pieces," ") + "': ";
            response += "Could not parse vertex: '" + pieces[1] + "'";
            break;
          }
          initialStones.push_back(Move(loc,pla));
        }
        if(!responseIsError) {
          bool suc = engine->setPosition(initialStones);
          if(!suc) {
            responseIsError = true;
            response = "Illegal stone placements - overlapping stones or stones with no liberties?";
          }
          maybeStartPondering = false;
        }
      }
    }

    else if(command == "undo") {
      bool suc = engine->undo();
      if(!suc) {
        responseIsError = true;
        response = "cannot undo";
      }
    }

    else if(command == "genmove" || command == "genmove_debug" || command == "search_debug") {
      Player pla;
      if(pieces.size() != 1) {
        responseIsError = true;
        response = "Expected one argument for genmove but got '" + Global::concat(pieces," ") + "'";
      }
      else if(!PlayerIO::tryParsePlayer(pieces[0],pla)) {
        responseIsError = true;
        response = "Could not parse color: '" + pieces[0] + "'";
      }
      else {
        bool debug = command == "genmove_debug" || command == "search_debug";
        bool playChosenMove = command != "search_debug";

        engine->genMove(
          pla,
          logger,searchFactorWhenWinningThreshold,searchFactorWhenWinning,
          cleanupBeforePass,ogsChatToStderr,
          allowResignation,resignThreshold,resignConsecTurns,resignMinScoreDifference,
          logSearchInfo,debug,playChosenMove,
          response,responseIsError,maybeStartPondering,
          GTPEngine::AnalyzeArgs()
        );
      }
    }

    else if(command == "genmove_analyze" || command == "lz-genmove_analyze" || command == "kata-genmove_analyze") {
      Player pla = engine->bot->getRootPla();
      bool parseFailed = false;
      GTPEngine::AnalyzeArgs args = parseAnalyzeCommand(command, pieces, pla, parseFailed, engine);
      if(parseFailed) {
        responseIsError = true;
        response = "Could not parse genmove_analyze arguments or arguments out of range: '" + Global::concat(pieces," ") + "'";
      }
      else {
        bool debug = false;
        bool playChosenMove = true;

        //Make sure the "equals" for GTP is printed out prior to the first analyze line, regardless of thread racing
        if(hasId)
          cout << "=" << Global::intToString(id) << endl;
        else
          cout << "=" << endl;

        engine->genMove(
          pla,
          logger,searchFactorWhenWinningThreshold,searchFactorWhenWinning,
          cleanupBeforePass,ogsChatToStderr,
          allowResignation,resignThreshold,resignConsecTurns,resignMinScoreDifference,
          logSearchInfo,debug,playChosenMove,
          response,responseIsError,maybeStartPondering,
          args
        );
        //And manually handle the result as well. In case of error, don't report any play.
        suppressResponse = true;
        if(!responseIsError) {
          cout << response << endl;
          cout << endl;
        }
        else {
          cout << endl;
          if(!loggingToStderr)
            cerr << response << endl;
        }
      }
    }

    else if(command == "clear_cache") {
      engine->clearCache();
    }
    else if(command == "showboard") {
      ostringstream sout;
      engine->bot->getRootHist().printBasicInfo(sout, engine->bot->getRootBoard());
      //Filter out all double newlines, since double newline terminates GTP command responses
      string s = sout.str();
      string filtered;
      for(int i = 0; i<s.length(); i++) {
        if(i > 0 && s[i-1] == '\n' && s[i] == '\n')
          continue;
        filtered += s[i];
      }
      response = Global::trim(filtered);
    }

    else if(command == "fixed_handicap") {
      int n;
      if(pieces.size() != 1) {
        responseIsError = true;
        response = "Expected one argument for fixed_handicap but got '" + Global::concat(pieces," ") + "'";
      }
      else if(!Global::tryStringToInt(pieces[0],n)) {
        responseIsError = true;
        response = "Could not parse number of handicap stones: '" + pieces[0] + "'";
      }
      else if(n < 2) {
        responseIsError = true;
        response = "Number of handicap stones less than 2: '" + pieces[0] + "'";
      }
      else if(!engine->bot->getRootBoard().isEmpty()) {
        responseIsError = true;
        response = "Board is not empty";
      }
      else {
        engine->placeFixedHandicap(n,response,responseIsError);
      }
    }

    else if(command == "place_free_handicap") {
      int n;
      if(pieces.size() != 1) {
        responseIsError = true;
        response = "Expected one argument for place_free_handicap but got '" + Global::concat(pieces," ") + "'";
      }
      else if(!Global::tryStringToInt(pieces[0],n)) {
        responseIsError = true;
        response = "Could not parse number of handicap stones: '" + pieces[0] + "'";
      }
      else if(n < 2) {
        responseIsError = true;
        response = "Number of handicap stones less than 2: '" + pieces[0] + "'";
      }
      else if(!engine->bot->getRootBoard().isEmpty()) {
        responseIsError = true;
        response = "Board is not empty";
      }
      else {
        engine->placeFreeHandicap(n,response,responseIsError,seedRand);
      }
    }

    else if(command == "set_free_handicap") {
      if(!engine->bot->getRootBoard().isEmpty()) {
        responseIsError = true;
        response = "Board is not empty";
      }
      else {
        vector<Loc> locs;
        int xSize = engine->bot->getRootBoard().x_size;
        int ySize = engine->bot->getRootBoard().y_size;
        Board board(xSize,ySize);
        for(int i = 0; i<pieces.size(); i++) {
          Loc loc;
          bool suc = tryParseLoc(pieces[i],board,loc);
          if(!suc || loc == Board::PASS_LOC) {
            responseIsError = true;
            response = "Invalid handicap location: " + pieces[i];
          }
          locs.push_back(loc);
        }
        for(int i = 0; i<locs.size(); i++)
          board.setStone(locs[i],P_BLACK);

        Player pla = P_WHITE;
        BoardHistory hist(board,pla,engine->getCurrentRules(),0);
        vector<Move> newMoveHistory;
        engine->setPositionAndRules(pla,board,hist,board,pla,newMoveHistory);
      }
    }

    else if(command == "final_score") {
      engine->stopAndWait();

      BoardHistory hist = engine->bot->getRootHist();

      //If the game is finished, then we score the game as-is.
      //If it's not finished, then we try to get a bit clever.
      Player winner = C_EMPTY;
      double finalWhiteMinusBlackScore = 0.0;
      if(hist.isGameFinished) {
        //For GTP purposes, we treat noResult as a draw since there is no provision for anything else.
        winner = hist.winner;
        finalWhiteMinusBlackScore = hist.finalWhiteMinusBlackScore;
      }
      else {
        double lead = engine->computeLead(logger);
        finalWhiteMinusBlackScore = lead;
        winner = lead > 0 ? P_WHITE : lead < 0 ? P_BLACK : C_EMPTY;
      }

      if(winner == C_EMPTY)
        response = "0";
      else if(winner == C_BLACK)
        response = "B+" + Global::strprintf("%.1f",-finalWhiteMinusBlackScore);
      else if(winner == C_WHITE)
        response = "W+" + Global::strprintf("%.1f",finalWhiteMinusBlackScore);
      else
        ASSERT_UNREACHABLE;
    }

    else if(command == "final_status_list") {
      int statusMode = 0;
      if(pieces.size() != 1) {
        responseIsError = true;
        response = "Expected one argument for final_status_list but got '" + Global::concat(pieces," ") + "'";
      }
      else {
        if(pieces[0] == "alive")
          statusMode = 0;
        else if(pieces[0] == "seki")
          statusMode = 1;
        else if(pieces[0] == "dead")
          statusMode = 2;
        else {
          responseIsError = true;
          response = "Argument to final_status_list must be 'alive' or 'seki' or 'dead'";
          statusMode = 3;
        }

        if(statusMode < 3) {
          vector<bool> isAlive = engine->computeAnticipatedStatusesWithOwnership(logger);
          Board board = engine->bot->getRootBoard();
          vector<Loc> locsToReport;

          if(statusMode == 0) {
            for(int y = 0; y<board.y_size; y++) {
              for(int x = 0; x<board.x_size; x++) {
                Loc loc = Location::getLoc(x,y,board.x_size);
                if(board.colors[loc] != C_EMPTY && isAlive[loc])
                  locsToReport.push_back(loc);
              }
            }
          }
          if(statusMode == 2) {
            for(int y = 0; y<board.y_size; y++) {
              for(int x = 0; x<board.x_size; x++) {
                Loc loc = Location::getLoc(x,y,board.x_size);
                if(board.colors[loc] != C_EMPTY && !isAlive[loc])
                  locsToReport.push_back(loc);
              }
            }
          }

          response = "";
          for(int i = 0; i<locsToReport.size(); i++) {
            Loc loc = locsToReport[i];
            if(i > 0)
              response += " ";
            response += Location::toString(loc,board);
          }
        }
      }
    }

    else if(command == "loadsgf") {
      if(pieces.size() != 1 && pieces.size() != 2) {
        responseIsError = true;
        response = "Expected one or two arguments for loadsgf but got '" + Global::concat(pieces," ") + "'";
      }
      else {
        string filename = pieces[0];
        bool parseFailed = false;
        bool moveNumberSpecified = false;
        int moveNumber = 0;
        if(pieces.size() == 2) {
          bool suc = Global::tryStringToInt(pieces[1],moveNumber);
          if(!suc || moveNumber < 0 || moveNumber > 10000000)
            parseFailed = true;
          else {
            moveNumberSpecified = true;
          }
        }
        if(parseFailed) {
          responseIsError = true;
          response = "Invalid value for moveNumber for loadsgf";
        }
        else {
          Board sgfInitialBoard;
          Player sgfInitialNextPla;
          BoardHistory sgfInitialHist;
          Rules sgfRules;
          Board sgfBoard;
          Player sgfNextPla;
          BoardHistory sgfHist;

          bool sgfParseSuccess = false;
          CompactSgf* sgf = NULL;
          try {
            sgf = CompactSgf::loadFile(filename);

            if(!moveNumberSpecified || moveNumber > sgf->moves.size())
              moveNumber = sgf->moves.size();

            sgfRules = sgf->getRulesOrWarn(
              engine->getCurrentRules(), //Use current rules as default
              [&logger](const string& msg) { logger.write(msg); cerr << msg << endl; }
            );
            if(engine->nnEval != NULL) {
              bool rulesWereSupported;
              Rules supportedRules = engine->nnEval->getSupportedRules(sgfRules,rulesWereSupported);
              if(!rulesWereSupported) {
                ostringstream out;
                out << "WARNING: Rules " << sgfRules.toJsonStringNoKomi()
                    << " from sgf not supported by neural net, using " << supportedRules.toJsonStringNoKomi() << " instead";
                logger.write(out.str());
                if(!loggingToStderr)
                  cerr << out.str() << endl;
                sgfRules = supportedRules;
              }
            }

            if(isForcingKomi)
              sgfRules.komi = forcedKomi;

            {
              //See if the rules differ, IGNORING komi differences
              Rules currentRules = engine->getCurrentRules();
              currentRules.komi = sgfRules.komi;
              if(sgfRules != currentRules) {
                ostringstream out;
                out << "Changing rules to " << sgfRules.toJsonStringNoKomi();
                logger.write(out.str());
                if(!loggingToStderr)
                  cerr << out.str() << endl;
              }
            }

            sgf->setupInitialBoardAndHist(sgfRules, sgfInitialBoard, sgfInitialNextPla, sgfInitialHist);
            sgfBoard = sgfInitialBoard;
            sgfNextPla = sgfInitialNextPla;
            sgfHist = sgfInitialHist;
            sgf->playMovesTolerant(sgfBoard,sgfNextPla,sgfHist,moveNumber,preventEncore);

            delete sgf;
            sgf = NULL;
            sgfParseSuccess = true;
          }
          catch(const StringError& err) {
            delete sgf;
            sgf = NULL;
            responseIsError = true;
            response = "Could not load sgf: " + string(err.what());
          }
          catch(...) {
            delete sgf;
            sgf = NULL;
            responseIsError = true;
            response = "Cannot load file";
          }

          if(sgfParseSuccess) {
            if(sgfRules.komi != engine->getCurrentRules().komi) {
              ostringstream out;
              out << "Changing komi to " << sgfRules.komi;
              logger.write(out.str());
              if(!loggingToStderr)
                cerr << out.str() << endl;
            }
            engine->setPositionAndRules(sgfNextPla, sgfBoard, sgfHist, sgfInitialBoard, sgfInitialNextPla, sgfHist.moveHistory);
          }
        }
      }
    }

    else if(command == "printsgf") {
      if(pieces.size() != 0 && pieces.size() != 1) {
        responseIsError = true;
        response = "Expected zero or one argument for print but got '" + Global::concat(pieces," ") + "'";
      }
      else if(pieces.size() == 0 || pieces[0] == "-") {
        ostringstream out;
        WriteSgf::writeSgf(out,"","",engine->bot->getRootHist(),NULL,true,false);
        response = out.str();
      }
      else {
        ofstream out(pieces[0]);
        WriteSgf::writeSgf(out,"","",engine->bot->getRootHist(),NULL,true,false);
        out.close();
        response = "";
      }
    }

    else if(command == "analyze" || command == "lz-analyze" || command == "kata-analyze") {    
      Player pla = engine->bot->getRootPla();
      bool parseFailed = false;
      GTPEngine::AnalyzeArgs args = parseAnalyzeCommand(command, pieces, pla, parseFailed, engine);

      if(parseFailed) {
        responseIsError = true;
        response = "Could not parse analyze arguments or arguments out of range: '" + Global::concat(pieces," ") + "'";
      }
      else {
        //Make sure the "equals" for GTP is printed out prior to the first analyze line, regardless of thread racing
        if(hasId)
          cout << "=" << Global::intToString(id) << endl;
        else
          cout << "=" << endl;

        engine->analyze(pla, args);

        //No response - currentlyAnalyzing will make sure we get a newline at the appropriate time, when stopped.
        suppressResponse = true;
        currentlyAnalyzing = true;
      }
    }

    else if(command == "kata-raw-nn") {
      int whichSymmetry = -1;
      bool parsed = false;
      if(pieces.size() == 1) {
        string s = Global::trim(Global::toLower(pieces[0]));
        if(s == "all")
          parsed = true;
        else if(Global::tryStringToInt(s,whichSymmetry) && whichSymmetry >= 0 && whichSymmetry <= 7)
          parsed = true;
      }

      if(!parsed) {
        responseIsError = true;
        response = "Expected one argument 'all' or symmetry index [0-7] for kata-raw-nn but got '" + Global::concat(pieces," ") + "'";
      }
      else {
        response = engine->rawNN(whichSymmetry);
      }
    }


    else if(command == "cputime" || command == "gomill-cpu_time") {
      response = Global::doubleToString(engine->genmoveTimeSum);
    }

    else if(command == "stop") {
      //Stop any ongoing ponder or analysis
      engine->stopAndWait();
    }

    else {
      responseIsError = true;
      response = "unknown command";
    }


    //Postprocessing of response
    if(hasId)
      response = Global::intToString(id) + " " + response;
    else
      response = " " + response;

    if(responseIsError)
      response = "?" + response;
    else
      response = "=" + response;

    if(!suppressResponse) {
      cout << response << endl;
      cout << endl;
    }

    if(logAllGTPCommunication)
      logger.write(response);

    if(shouldQuitAfterResponse)
      break;

    if(maybeStartPondering && ponderingEnabled)
      engine->ponder();

  } //Close read loop

  delete engine;
  engine = NULL;
  NeuralNet::globalCleanup();
  ScoreValue::freeTables();

  logger.write("All cleaned up, quitting");
  return 0;
}
=======
#include "../core/global.h"
#include "../core/config_parser.h"
#include "../core/timer.h"
#include "../core/datetime.h"
#include "../core/makedir.h"
#include "../dataio/sgf.h"
#include "../search/asyncbot.h"
#include "../program/setup.h"
#include "../program/playutils.h"
#include "../program/play.h"
#include "../command/commandline.h"
#include "../main.h"

using namespace std;

static const vector<string> knownCommands = {
  //Basic GTP commands
  "protocol_version",
  "name",
  "version",
  "known_command",
  "list_commands",
  "quit",

  //GTP extension - specify "boardsize X:Y" or "boardsize X Y" for non-square sizes
  //rectangular_boardsize is an alias for boardsize, intended to make it more evident that we have such support
  "boardsize",
  "rectangular_boardsize",
  
  "clear_board",
  "set_position",
  "komi",
  "play",
  "undo",

  //GTP extension - specify rules
  "kata-get-rules",
  "kata-set-rule",
  "kata-set-rules",

  //Get or change a few limited params dynamically
  "kata-get-param",
  "kata-set-param",
  "kgs-rules",
  
  //pda command
  "pda",
  "dympdacap",
  "getpda",
  "getdympdacap",
  
  "genmove",
  "genmove_debug", //Prints additional info to stderr
  "search_debug", //Prints additional info to stderr, doesn't actually make the move

  //Clears neural net cached evaluations and bot search tree, allows fresh randomization
  "clear_cache",

  "showboard",
  "fixed_handicap",
  "place_free_handicap",
  "set_free_handicap",
  "time_settings",
  "kgs-time_settings",
  "time_left",
  "final_score",
  "final_status_list",

  "loadsgf",
  "printsgf",

  //GTP extensions for board analysis
  // "genmove_analyze",
  "lz-genmove_analyze",
  "kata-genmove_analyze",
  // "analyze",
  "lz-analyze",
  "kata-analyze",

  //Display raw neural net evaluations
  "kata-raw-nn",

  //Misc other stuff
  "cputime",
  "gomill-cpu_time",

  //Some debug commands
  "kata-debug-print-tc",

  //Stop any ongoing ponder or analyze
  "stop",
};

static bool tryParseLoc(const string& s, const Board& b, Loc& loc) {
  return Location::tryOfString(s,b,loc);
}

static bool timeIsValid(const double& time) {
  if(isnan(time) || time < 0.0 || time > 1e50)
    return false;
  return true;
}

static double parseMainTime(const vector<string>& args, int argIdx) {
  double mainTime = 0.0;
  if(args.size() <= argIdx || !Global::tryStringToDouble(args[argIdx],mainTime))
    throw StringError("Expected float for main time as argument " + Global::intToString(argIdx));
  if(!timeIsValid(mainTime))
    throw StringError("Main time is an invalid value: " + args[argIdx]);
  return mainTime;
}
static double parsePerPeriodTime(const vector<string>& args, int argIdx) {
  double perPeriodTime = 0.0;
  if(args.size() <= argIdx || !Global::tryStringToDouble(args[argIdx],perPeriodTime))
    throw StringError("Expected float for byo-yomi per-period time as argument " + Global::intToString(argIdx));
  if(!timeIsValid(perPeriodTime))
    throw StringError("byo-yomi per-period time is an invalid value: " + args[argIdx]);
  return perPeriodTime;
}
static int parseByoYomiStones(const vector<string>& args, int argIdx) {
  int byoYomiStones = 0;
  if(args.size() <= argIdx || !Global::tryStringToInt(args[argIdx],byoYomiStones))
    throw StringError("Expected int for byo-yomi overtime stones as argument " + Global::intToString(argIdx));
  if(byoYomiStones < 0 || byoYomiStones > 1000000)
    throw StringError("byo-yomi overtime stones is an invalid value: " + args[argIdx]);
  return byoYomiStones;
}
static int parseByoYomiPeriods(const vector<string>& args, int argIdx) {
  int byoYomiPeriods = 0;
  if(args.size() <= argIdx || !Global::tryStringToInt(args[argIdx],byoYomiPeriods))
    throw StringError("Expected int for byo-yomi overtime periods as argument " + Global::intToString(argIdx));
  if(byoYomiPeriods < 0 || byoYomiPeriods > 1000000)
    throw StringError("byo-yomi overtime periods is an invalid value: " + args[argIdx]);
  return byoYomiPeriods;
}

//Assumes that stones are worth 15 points area and 14 points territory, and that 7 komi is fair
static double initialBlackAdvantage(const BoardHistory& hist) {
  BoardHistory histCopy = hist;
  histCopy.setAssumeMultipleStartingBlackMovesAreHandicap(true);
  int handicapStones = histCopy.computeNumHandicapStones();
  if(handicapStones <= 1)
    return 7.0 - hist.rules.komi;

  //Subtract one since white gets the first move afterward
  int extraBlackStones = handicapStones - 1;
  double stoneValue = hist.rules.scoringRule == Rules::SCORING_AREA ? 15.0 : 14.0;
  double whiteHandicapBonus = 0.0;
  if(hist.rules.whiteHandicapBonusRule == Rules::WHB_N)
    whiteHandicapBonus += handicapStones;
  else if(hist.rules.whiteHandicapBonusRule == Rules::WHB_N_MINUS_ONE)
    whiteHandicapBonus += handicapStones-1;

  return stoneValue * extraBlackStones + (7.0 - hist.rules.komi - whiteHandicapBonus);
}

static bool noWhiteStonesOnBoard(const Board& board) {
  for(int y = 0; y < board.y_size; y++) {
    for(int x = 0; x < board.x_size; x++) {
      Loc loc = Location::getLoc(x,y,board.x_size);
      if(board.colors[loc] == P_WHITE)
        return false;
    }
  }
  return true;
}

static void updatePlayoutDoublingAdvantageHelper2(
	AsyncBot* bot, const Board& board, const BoardHistory& hist,
	double dynamicPlayoutDoublingAdvantageCapPerOppLead,
	double& desiredPlayoutDoublingAdvantage,
	SearchParams& params
) {
	(void)board;
	if (!noWhiteStonesOnBoard(board))
		return;
	if (dynamicPlayoutDoublingAdvantageCapPerOppLead <= 0.0)
		return;
	  double boardSizeScaling = pow(19.0 * 19.0 / (double)(board.x_size * board.y_size), 0.75);
    double pdaScalingStartPoints = std::max(4.0 / boardSizeScaling, 2.0);
    double initialBlackAdvantageInPoints = initialBlackAdvantage(hist);
   double initialAdvantageInPoints = abs(initialBlackAdvantageInPoints);
	if ((initialBlackAdvantageInPoints < pdaScalingStartPoints)) {
		desiredPlayoutDoublingAdvantage = 0.0;
	}
	else {		
   // Player disadvantagedPla = initialBlackAdvantageInPoints >= 0 ? P_WHITE : P_BLACK; 
	if(initialAdvantageInPoints < pdaScalingStartPoints ) {
		if(board.x_size <= 7 || board.y_size <= 7)
			desiredPlayoutDoublingAdvantage = 0.0;
		return;
    }
	 //What increment to adjust desiredPlayoutDoublingAdvantage at.
      //Power of 2 to avoid any rounding issues.
      const double increment = 0.125;

      //Hard cap of 2.75 in this parameter, since more extreme values start to reach into values without good training.
      //Scale mildly with board size - small board a given point lead counts as "more".
      double pdaCap = std::min(
        2.75,
        dynamicPlayoutDoublingAdvantageCapPerOppLead *
        (initialAdvantageInPoints - pdaScalingStartPoints) * boardSizeScaling
      );
      pdaCap = round(pdaCap / increment) * increment;
		//No history, or literally no white stones on board? Then this is a new game or a newly set position
			//Just use the cap		
		desiredPlayoutDoublingAdvantage =pdaCap;
		
		if (params.playoutDoublingAdvantage != desiredPlayoutDoublingAdvantage) {
			params.playoutDoublingAdvantage = desiredPlayoutDoublingAdvantage;
			bot->setParams(params);
			printf("\nPDA: %f\n", params.playoutDoublingAdvantage);
		}
	}
}

static void updatePlayoutDoublingAdvantageHelper3(
	AsyncBot* bot, const Board& board, const BoardHistory& hist,
	double dynamicPlayoutDoublingAdvantageCapPerOppLead,
	double& desiredPlayoutDoublingAdvantage,
	SearchParams& params
) {
	(void)board;
	if (dynamicPlayoutDoublingAdvantageCapPerOppLead <= 0.0)
		return;
	  double boardSizeScaling = pow(19.0 * 19.0 / (double)(board.x_size * board.y_size), 0.75);
    double pdaScalingStartPoints = std::max(4.0 / boardSizeScaling, 2.0);
    double initialBlackAdvantageInPoints = initialBlackAdvantage(hist);
   double initialAdvantageInPoints = abs(initialBlackAdvantageInPoints);
	if ((initialBlackAdvantageInPoints < pdaScalingStartPoints)) {
		desiredPlayoutDoublingAdvantage = 0.0;
	}
	else {		
   // Player disadvantagedPla = initialBlackAdvantageInPoints >= 0 ? P_WHITE : P_BLACK; 
	if(initialAdvantageInPoints < pdaScalingStartPoints ) {
		if(board.x_size <= 7 || board.y_size <= 7)
			desiredPlayoutDoublingAdvantage = 0.0;
		return;
    }
	 //What increment to adjust desiredPlayoutDoublingAdvantage at.
      //Power of 2 to avoid any rounding issues.
      const double increment = 0.125;

      //Hard cap of 2.75 in this parameter, since more extreme values start to reach into values without good training.
      //Scale mildly with board size - small board a given point lead counts as "more".
      double pdaCap = std::min(
        2.75,
        dynamicPlayoutDoublingAdvantageCapPerOppLead *
        (initialAdvantageInPoints - pdaScalingStartPoints) * boardSizeScaling
      );
      pdaCap = round(pdaCap / increment) * increment;
		//No history, or literally no white stones on board? Then this is a new game or a newly set position
			//Just use the cap		
		desiredPlayoutDoublingAdvantage =pdaCap;
		if (params.playoutDoublingAdvantage != desiredPlayoutDoublingAdvantage) {
			params.playoutDoublingAdvantage = desiredPlayoutDoublingAdvantage;
			bot->setParams(params);
			printf("\nPDA: %f\n", params.playoutDoublingAdvantage);
		}
	}
}



static void updateDynamicPDAHelper(
  const Board& board, const BoardHistory& hist,
  const double dynamicPlayoutDoublingAdvantageCapPerOppLead,
  const vector<double>& recentWinLossValues,
  double& desiredDynamicPDAForWhite
) {
  (void)board;
  if(dynamicPlayoutDoublingAdvantageCapPerOppLead <= 0.0) {
	  return;
    //desiredDynamicPDAForWhite = 0.0;
  }
  else {
    double boardSizeScaling = pow(19.0 * 19.0 / (double)(board.x_size * board.y_size), 0.75);
    double pdaScalingStartPoints = std::max(4.0 / boardSizeScaling, 2.0);
    double initialBlackAdvantageInPoints = initialBlackAdvantage(hist);
    Player disadvantagedPla = initialBlackAdvantageInPoints >= 0 ? P_WHITE : P_BLACK;
    double initialAdvantageInPoints = abs(initialBlackAdvantageInPoints);
    if(initialAdvantageInPoints < pdaScalingStartPoints) {
     	if (desiredDynamicPDAForWhite > 10)
			desiredDynamicPDAForWhite = 0.0;
		if(board.x_size <= 7 || board.y_size <= 7)
			desiredDynamicPDAForWhite = 0.0;
    }
    else {
      double desiredDynamicPDAForDisadvantagedPla =
        (disadvantagedPla == P_WHITE) ? desiredDynamicPDAForWhite : -desiredDynamicPDAForWhite;

      //What increment to adjust desiredPDA at.
      //Power of 2 to avoid any rounding issues.
      const double increment = 0.125;

      //Hard cap of 2.75 in this parameter, since more extreme values start to reach into values without good training.
      //Scale mildly with board size - small board a given point lead counts as "more".
      double pdaCap = std::min(
        2.75,
        dynamicPlayoutDoublingAdvantageCapPerOppLead *
        (initialAdvantageInPoints - pdaScalingStartPoints) * boardSizeScaling
      );
      pdaCap = round(pdaCap / increment) * increment;

      //No history, or literally no white stones on board? Then this is a new game or a newly set position
      if(recentWinLossValues.size() <= 0 || noWhiteStonesOnBoard(board)) {
        //Just use the cap
        desiredDynamicPDAForDisadvantagedPla = pdaCap;
      }
      else {
        double winLossValue = recentWinLossValues[recentWinLossValues.size()-1];
        //Convert to perspective of disadvantagedPla
        if(disadvantagedPla == P_BLACK)
          winLossValue = -winLossValue;

        //Keep winLossValue between 5% and 25%, subject to available caps.
        if(winLossValue < -0.9)
          desiredDynamicPDAForDisadvantagedPla = desiredDynamicPDAForDisadvantagedPla + 0.125;
        else if(winLossValue > -0.5)
          desiredDynamicPDAForDisadvantagedPla = desiredDynamicPDAForDisadvantagedPla - 0.125;

        desiredDynamicPDAForDisadvantagedPla = std::max(desiredDynamicPDAForDisadvantagedPla, 0.0);
        desiredDynamicPDAForDisadvantagedPla = std::min(desiredDynamicPDAForDisadvantagedPla, pdaCap);
      }

      desiredDynamicPDAForWhite = (disadvantagedPla == P_WHITE) ? desiredDynamicPDAForDisadvantagedPla : -desiredDynamicPDAForDisadvantagedPla;
    }
  }
}

static bool shouldResign(
  const Board& board,
  const BoardHistory& hist,
  Player pla,
  const vector<double>& recentWinLossValues,
  double lead,
  const double resignThreshold,
  const int resignConsecTurns,
  const double resignMinScoreDifference
) {
  double initialBlackAdvantageInPoints = initialBlackAdvantage(hist);

  int minTurnForResignation = 0;
  double noResignationWhenWhiteScoreAbove = board.x_size * board.y_size;
  if(initialBlackAdvantageInPoints > 0.9 && pla == P_WHITE) {
    //Play at least some moves no matter what
    minTurnForResignation = 1 + board.x_size * board.y_size / 5;

    //In a handicap game, also only resign if the lead difference is well behind schedule assuming
    //that we're supposed to catch up over many moves.
    double numTurnsToCatchUp = 0.60 * board.x_size * board.y_size - minTurnForResignation;
    double numTurnsSpent = (double)(hist.moveHistory.size()) - minTurnForResignation;
    if(numTurnsToCatchUp <= 1.0)
      numTurnsToCatchUp = 1.0;
    if(numTurnsSpent <= 0.0)
      numTurnsSpent = 0.0;
    if(numTurnsSpent > numTurnsToCatchUp)
      numTurnsSpent = numTurnsToCatchUp;

    double resignScore = -initialBlackAdvantageInPoints * ((numTurnsToCatchUp - numTurnsSpent) / numTurnsToCatchUp);
    resignScore -= 5.0; //Always require at least a 5 point buffer
    resignScore -= initialBlackAdvantageInPoints * 0.15; //And also require a 15% of the initial handicap

    noResignationWhenWhiteScoreAbove = resignScore;
  }

  if(hist.moveHistory.size() < minTurnForResignation)
    return false;
  if(pla == P_WHITE && lead > noResignationWhenWhiteScoreAbove)
    return false;
  if(resignConsecTurns > recentWinLossValues.size())
    return false;
  //Don't resign close games.
  if((pla == P_WHITE && lead > -resignMinScoreDifference) || (pla == P_BLACK && lead < resignMinScoreDifference))
    return false;

  for(int i = 0; i<resignConsecTurns; i++) {
    double winLossValue = recentWinLossValues[recentWinLossValues.size()-1-i];
    Player resignPlayerThisTurn = C_EMPTY;
    if(winLossValue < resignThreshold)
      resignPlayerThisTurn = P_WHITE;
    else if(winLossValue > -resignThreshold)
      resignPlayerThisTurn = P_BLACK;

    if(resignPlayerThisTurn != pla)
      return false;
  }

  return true;
}

struct GTPEngine {
  GTPEngine(const GTPEngine&) = delete;
  GTPEngine& operator=(const GTPEngine&) = delete;

  const string nnModelFile;
  const bool assumeMultipleStartingBlackMovesAreHandicap;
  const int analysisPVLen;
  const bool preventEncore;

  double dynamicPlayoutDoublingAdvantageCapPerOppLead;
  double staticPlayoutDoublingAdvantage;
  bool staticPDATakesPrecedence;
  double genmoveWideRootNoise;
  double analysisWideRootNoise;
  bool genmoveAntiMirror;
  bool analysisAntiMirror;

  NNEvaluator* nnEval;
  AsyncBot* bot;
  Rules currentRules; //Should always be the same as the rules in bot, if bot is not NULL.

  //Stores the params we want to be using during genmoves or analysis
  SearchParams params;

  TimeControls bTimeControls;
  TimeControls wTimeControls;

  //This move history doesn't get cleared upon consecutive moves by the same side, and is used
  //for undo, whereas the one in search does.
  Board initialBoard;
  Player initialPla;
  vector<Move> moveHistory;

  vector<double> recentWinLossValues;
  double lastSearchFactor;
  double desiredDynamicPDAForWhite;
  bool avoidMYTDaggerHack;

  Player perspective;

  double genmoveTimeSum;

  GTPEngine(
    const string& modelFile, SearchParams initialParams, Rules initialRules,
    bool assumeMultiBlackHandicap, bool prevtEncore,
    double dynamicPDACapPerOppLead, double staticPDA, bool staticPDAPrecedence,
    bool avoidDagger,
    double genmoveWRN, double analysisWRN,
    bool genmoveAntiMir, bool analysisAntiMir,
    Player persp, int pvLen
  )
    :nnModelFile(modelFile),
     assumeMultipleStartingBlackMovesAreHandicap(assumeMultiBlackHandicap),
     analysisPVLen(pvLen),
     preventEncore(prevtEncore),
     dynamicPlayoutDoublingAdvantageCapPerOppLead(dynamicPDACapPerOppLead),
     staticPlayoutDoublingAdvantage(staticPDA),
     staticPDATakesPrecedence(staticPDAPrecedence),
     genmoveWideRootNoise(genmoveWRN),
     analysisWideRootNoise(analysisWRN),
     genmoveAntiMirror(genmoveAntiMir),
     analysisAntiMirror(analysisAntiMir),
     nnEval(NULL),
     bot(NULL),
     currentRules(initialRules),
     params(initialParams),
     bTimeControls(),
     wTimeControls(),
     initialBoard(),
     initialPla(P_BLACK),
     moveHistory(),
     recentWinLossValues(),
     lastSearchFactor(1.0),
     desiredDynamicPDAForWhite(0.0),
     avoidMYTDaggerHack(avoidDagger),
     perspective(persp),
     genmoveTimeSum(0.0)
  {
  }

  ~GTPEngine() {
    stopAndWait();
    delete bot;
    delete nnEval;
  }

  void stopAndWait() {
    bot->stopAndWait();
  }

  Rules getCurrentRules() {
    return currentRules;
  }

  void clearStatsForNewGame() {
    //Currently nothing
  }

  //Specify -1 for the sizes for a default
  void setOrResetBoardSize(ConfigParser& cfg, Logger& logger, Rand& seedRand, int boardXSize, int boardYSize) {
    if(nnEval != NULL && boardXSize == nnEval->getNNXLen() && boardYSize == nnEval->getNNYLen())
      return;
    if(nnEval != NULL) {
      assert(bot != NULL);
      bot->stopAndWait();
      delete bot;
      delete nnEval;
      bot = NULL;
      nnEval = NULL;
      logger.write("Cleaned up old neural net and bot");
    }

    bool wasDefault = false;
    if(boardXSize == -1 || boardYSize == -1) {
      boardXSize = 19;
      boardYSize = 19;
      wasDefault = true;
    }

    int maxConcurrentEvals = params.numThreads * 2 + 16; // * 2 + 16 just to give plenty of headroom
    int expectedConcurrentEvals = params.numThreads;
    int defaultMaxBatchSize = std::max(8,((params.numThreads+3)/4)*4);
    nnEval = Setup::initializeNNEvaluator(
      nnModelFile,nnModelFile,cfg,logger,seedRand,maxConcurrentEvals,expectedConcurrentEvals,
      boardXSize,boardYSize,defaultMaxBatchSize,
      Setup::SETUP_FOR_GTP
    );
    logger.write("Loaded neural net with nnXLen " + Global::intToString(nnEval->getNNXLen()) + " nnYLen " + Global::intToString(nnEval->getNNYLen()));

    {
      bool rulesWereSupported;
      nnEval->getSupportedRules(currentRules,rulesWereSupported);
      if(!rulesWereSupported) {
        throw StringError("Rules " + currentRules.toJsonStringNoKomi() + " from config file " + cfg.getFileName() + " are NOT supported by neural net");
      }
    }

    //On default setup, also override board size to whatever the neural net was initialized with
    //So that if the net was initalized smaller, we don't fail with a big board
    if(wasDefault) {
      boardXSize = nnEval->getNNXLen();
      boardYSize = nnEval->getNNYLen();
    }

    string searchRandSeed;
    if(cfg.contains("searchRandSeed"))
      searchRandSeed = cfg.getString("searchRandSeed");
    else
      searchRandSeed = Global::uint64ToString(seedRand.nextUInt64());

    bot = new AsyncBot(params, nnEval, &logger, searchRandSeed);

    Board board(boardXSize,boardYSize);
    Player pla = P_BLACK;
    BoardHistory hist(board,pla,currentRules,0);
    vector<Move> newMoveHistory;
    setPositionAndRules(pla,board,hist,board,pla,newMoveHistory);
    clearStatsForNewGame();
  }

  void setPositionAndRules(Player pla, const Board& board, const BoardHistory& h, const Board& newInitialBoard, Player newInitialPla, const vector<Move> newMoveHistory) {
    BoardHistory hist(h);
    //Ensure we always have this value correct
    hist.setAssumeMultipleStartingBlackMovesAreHandicap(assumeMultipleStartingBlackMovesAreHandicap);

    currentRules = hist.rules;
    bot->setPosition(pla,board,hist);
    initialBoard = newInitialBoard;
    initialPla = newInitialPla;
    moveHistory = newMoveHistory;
    recentWinLossValues.clear();
    updateDynamicPDA();
  }
  
      void setPositionAndRules2(Player pla, const Board& board, const BoardHistory& h, const Board& newInitialBoard, Player newInitialPla, const vector<Move> newMoveHistory) {
    BoardHistory hist(h);
    //Ensure we always have this value correct
    hist.setAssumeMultipleStartingBlackMovesAreHandicap(assumeMultipleStartingBlackMovesAreHandicap);

    currentRules = hist.rules;
    bot->setPosition(pla,board,hist);
    initialBoard = newInitialBoard;
    initialPla = newInitialPla;
    moveHistory = newMoveHistory;
    recentWinLossValues.clear();
   // update  
   }

  void clearBoard() {
    assert(bot->getRootHist().rules == currentRules);
    int newXSize = bot->getRootBoard().x_size;
    int newYSize = bot->getRootBoard().y_size;
    Board board(newXSize,newYSize);
    Player pla = P_BLACK;
    BoardHistory hist(board,pla,currentRules,0);
    vector<Move> newMoveHistory;
    setPositionAndRules(pla,board,hist,board,pla,newMoveHistory);
    clearStatsForNewGame();
	updatePlayoutDoublingAdvantageStart();
  }
  
    void updateDesiredPDA(double changedPDA) {
		// if(changedPDA!=0.0)
	//	isManulPDA = true;
		// else 
		   //  isManulPDA=false;
		//manulDymPDA = false;
		//	   manulMaxPDA=false;
		desiredDynamicPDAForWhite = changedPDA;
		staticPlayoutDoublingAdvantage = changedPDA;
		params.playoutDoublingAdvantage = changedPDA;
		bot->setParams(params);
	}

	void updateDynamicPDACapPerOppLead(double changedPDACapPerOppLead) {
		staticPDATakesPrecedence = false;
		dynamicPlayoutDoublingAdvantageCapPerOppLead = changedPDACapPerOppLead;
		updatePlayoutDoublingAdvantageStart2();	
	}

	void updateDynamicPDACapPerOppLead2() {
		staticPDATakesPrecedence = true;
		dynamicPlayoutDoublingAdvantageCapPerOppLead = 0.0;
		
	}

	double getPDA() {
		return  params.playoutDoublingAdvantage;
	}
	double getPDACap() {
		return  dynamicPlayoutDoublingAdvantageCapPerOppLead;
	}
	
	void updatePlayoutDoublingAdvantageStart() {
		updatePlayoutDoublingAdvantageHelper2(
			bot, bot->getRootBoard(), bot->getRootHist(),
			dynamicPlayoutDoublingAdvantageCapPerOppLead,
			desiredDynamicPDAForWhite, params
		);
	}
	
		void updatePlayoutDoublingAdvantageStart2() {
		updatePlayoutDoublingAdvantageHelper3(
			bot, bot->getRootBoard(), bot->getRootHist(),
			dynamicPlayoutDoublingAdvantageCapPerOppLead,
			desiredDynamicPDAForWhite, params
		);
    			
	}	
	
	bool setPosition(const vector<Move>& initialStones) {
    assert(bot->getRootHist().rules == currentRules);
    int newXSize = bot->getRootBoard().x_size;
    int newYSize = bot->getRootBoard().y_size;
    Board board(newXSize,newYSize);
    for(int i = 0; i<initialStones.size(); i++) {
      if(!board.isOnBoard(initialStones[i].loc) || board.colors[initialStones[i].loc] != C_EMPTY) {
        return false;
      }
      bool suc = board.setStone(initialStones[i].loc, initialStones[i].pla);
      if(!suc) {
        return false;
      }
    }

    //Make sure nothing died along the way
    for(int i = 0; i<initialStones.size(); i++) {
      if(board.colors[initialStones[i].loc] != initialStones[i].pla) {
        return false;
      }
    }
    Player pla = P_BLACK;
    BoardHistory hist(board,pla,currentRules,0);
    vector<Move> newMoveHistory;
    setPositionAndRules(pla,board,hist,board,pla,newMoveHistory);
    clearStatsForNewGame();
    return true;
  }

  void updateKomiIfNew(float newKomi) {
    bot->setKomiIfNew(newKomi);
    currentRules.komi = newKomi;
  }

  void setStaticPlayoutDoublingAdvantage(double d) {
    staticPlayoutDoublingAdvantage = d;
    staticPDATakesPrecedence = true;
  }
  void setAnalysisWideRootNoise(double x) {
    analysisWideRootNoise = x;
  }
  void setRootPolicyTemperature(double x) {
    params.rootPolicyTemperature = x;
    bot->setParams(params);
    bot->clearSearch();
  }

  void updateDynamicPDA() {
    updateDynamicPDAHelper(
      bot->getRootBoard(),bot->getRootHist(),
      dynamicPlayoutDoublingAdvantageCapPerOppLead,
      recentWinLossValues,
      desiredDynamicPDAForWhite
    );
  }

  bool play(Loc loc, Player pla) {
    assert(bot->getRootHist().rules == currentRules);
    bool suc = bot->makeMove(loc,pla,preventEncore);
    if(suc)
      moveHistory.push_back(Move(loc,pla));
    return suc;
  }

  bool undo() {
    if(moveHistory.size() <= 0)
      return false;
    assert(bot->getRootHist().rules == currentRules);

    vector<Move> moveHistoryCopy = moveHistory;

    Board undoneBoard = initialBoard;
    BoardHistory undoneHist(undoneBoard,initialPla,currentRules,0);
    vector<Move> emptyMoveHistory;	
    setPositionAndRules2(initialPla,undoneBoard,undoneHist,initialBoard,initialPla,emptyMoveHistory);

    for(int i = 0; i<moveHistoryCopy.size()-1; i++) {
      Loc moveLoc = moveHistoryCopy[i].loc;
      Player movePla = moveHistoryCopy[i].pla;
      bool suc = play(moveLoc,movePla);
      assert(suc);
      (void)suc; //Avoid warning when asserts are off
    }
    return true;
  }

  bool setRulesNotIncludingKomi(Rules newRules, string& error) {
    assert(nnEval != NULL);
    assert(bot->getRootHist().rules == currentRules);
    newRules.komi = currentRules.komi;

    bool rulesWereSupported;
    nnEval->getSupportedRules(newRules,rulesWereSupported);
    if(!rulesWereSupported) {
      error = "Rules " + newRules.toJsonStringNoKomi() + " are not supported by this neural net version";
      return false;
    }

    vector<Move> moveHistoryCopy = moveHistory;

    Board board = initialBoard;
    BoardHistory hist(board,initialPla,newRules,0);
    vector<Move> emptyMoveHistory;
    setPositionAndRules(initialPla,board,hist,initialBoard,initialPla,emptyMoveHistory);

    for(int i = 0; i<moveHistoryCopy.size(); i++) {
      Loc moveLoc = moveHistoryCopy[i].loc;
      Player movePla = moveHistoryCopy[i].pla;
      bool suc = play(moveLoc,movePla);

      //Because internally we use a highly tolerant test, we don't expect this to actually trigger
      //even if a rules change did make some earlier moves illegal. But this check simply futureproofs
      //things in case we ever do
      if(!suc) {
        error = "Could not make the rules change, some earlier moves in the game would now become illegal.";
        return false;
      }
    }
    return true;
  }

  void ponder() {
    bot->ponder(lastSearchFactor);
  }

  struct AnalyzeArgs {
    bool analyzing = false;
    bool lz = false;
    bool kata = false;
    int minMoves = 0;
    int maxMoves = 10000000;
    bool showOwnership = false;
    bool showPVVisits = false;
    double secondsPerReport = 1e30;
    vector<int> avoidMoveUntilByLocBlack;
    vector<int> avoidMoveUntilByLocWhite;
  };

  std::function<void(const Search* search)> getAnalyzeCallback(Player pla, AnalyzeArgs args) {
    std::function<void(const Search* search)> callback;
    //lz-analyze
    if(args.lz && !args.kata) {
      //Avoid capturing anything by reference except [this], since this will potentially be used
      //asynchronously and called after we return
      callback = [args,pla,this](const Search* search) {
        vector<AnalysisData> buf;
        search->getAnalysisData(buf,args.minMoves,false,analysisPVLen);
        if(buf.size() > args.maxMoves)
          buf.resize(args.maxMoves);
        if(buf.size() <= 0)
          return;

        const Board board = search->getRootBoard();
        for(int i = 0; i<buf.size(); i++) {
          if(i > 0)
            cout << " ";
          const AnalysisData& data = buf[i];
          double winrate = 0.5 * (1.0 + data.winLossValue);
          double lcb = PlayUtils::getHackedLCBForWinrate(search,data,pla);
          if(perspective == P_BLACK || (perspective != P_BLACK && perspective != P_WHITE && pla == P_BLACK)) {
            winrate = 1.0-winrate;
            lcb = 1.0 - lcb;
          }
          cout << "info";
          cout << " move " << Location::toString(data.move,board);
          cout << " visits " << data.numVisits;
          cout << " winrate " << round(winrate * 10000.0);
          cout << " prior " << round(data.policyPrior * 10000.0);
          cout << " lcb " << round(lcb * 10000.0);
          cout << " order " << data.order;
          cout << " pv ";
          if(preventEncore && data.pvContainsPass())
            data.writePVUpToPhaseEnd(cout,board,search->getRootHist(),search->getRootPla());
          else
            data.writePV(cout,board);
          if(args.showPVVisits) {
            cout << " pvVisits ";
            if(preventEncore && data.pvContainsPass())
              data.writePVVisitsUpToPhaseEnd(cout,board,search->getRootHist(),search->getRootPla());
            else
              data.writePVVisits(cout);
          }
        }
        cout << endl;
      };
    }
    //kata-analyze, analyze (sabaki)
    else {
      callback = [args,pla,this](const Search* search) {
        vector<AnalysisData> buf;
        search->getAnalysisData(buf,args.minMoves,false,analysisPVLen);
        if(buf.size() > args.maxMoves)
          buf.resize(args.maxMoves);
        if(buf.size() <= 0)
          return;

        vector<double> ownership;
        if(args.showOwnership) {
          static constexpr int64_t ownershipMinVisits = 3;
          ownership = search->getAverageTreeOwnership(ownershipMinVisits);
        }

        ostringstream out;
        if(!args.kata) {
          //Hack for sabaki - ensure always showing decimal point. Also causes output to be more verbose with trailing zeros,
          //unfortunately, despite doing not improving the precision of the values.
          out << std::showpoint;
        }

        const Board board = search->getRootBoard();
        for(int i = 0; i<buf.size(); i++) {
          if(i > 0)
            out << " ";
          const AnalysisData& data = buf[i];
          double winrate = 0.5 * (1.0 + data.winLossValue);
          double utility = data.utility;
          //We still hack the LCB for consistency with LZ-analyze
          double lcb = PlayUtils::getHackedLCBForWinrate(search,data,pla);
          ///But now we also offer the proper LCB that KataGo actually uses.
          double utilityLcb = data.lcb;
          double scoreMean = data.scoreMean;
          double lead = data.lead;
          if(perspective == P_BLACK || (perspective != P_BLACK && perspective != P_WHITE && pla == P_BLACK)) {
            winrate = 1.0-winrate;
            lcb = 1.0 - lcb;
            utility = -utility;
            scoreMean = -scoreMean;
            lead = -lead;
            utilityLcb = -utilityLcb;
          }
          out << "info";
          out << " move " << Location::toString(data.move,board);
          out << " visits " << data.numVisits;
          out << " utility " << utility;
          out << " winrate " << winrate;
          out << " scoreMean " << lead;
          out << " scoreStdev " << data.scoreStdev;
          out << " scoreLead " << lead;
          out << " scoreSelfplay " << scoreMean;
          out << " prior " << data.policyPrior;
          out << " lcb " << lcb;
          out << " utilityLcb " << utilityLcb;
          out << " order " << data.order;
          out << " pv ";
          if(preventEncore && data.pvContainsPass())
            data.writePVUpToPhaseEnd(out,board,search->getRootHist(),search->getRootPla());
          else
            data.writePV(out,board);
          if(args.showPVVisits) {
            out << " pvVisits ";
            if(preventEncore && data.pvContainsPass())
              data.writePVVisitsUpToPhaseEnd(out,board,search->getRootHist(),search->getRootPla());
            else
              data.writePVVisits(out);
          }
        }

        if(args.showOwnership) {
          out << " ";

          out << "ownership";
          int nnXLen = search->nnXLen;
          for(int y = 0; y<board.y_size; y++) {
            for(int x = 0; x<board.x_size; x++) {
              int pos = NNPos::xyToPos(x,y,nnXLen);
              if(perspective == P_BLACK || (perspective != P_BLACK && perspective != P_WHITE && pla == P_BLACK))
                out << " " << -ownership[pos];
              else
                out << " " << ownership[pos];
            }
          }
        }

        cout << out.str() << endl;
      };
    }
	
	updatePdas();

			 if(staticPDATakesPrecedence) {
      if(params.playoutDoublingAdvantage != staticPlayoutDoublingAdvantage) {
        params.playoutDoublingAdvantage = staticPlayoutDoublingAdvantage;
        bot->setParams(params);
      }
    }
    else {
      double desiredDynamicPDA =
        (params.playoutDoublingAdvantagePla == P_WHITE) ? desiredDynamicPDAForWhite :
        (params.playoutDoublingAdvantagePla == P_BLACK) ? -desiredDynamicPDAForWhite :
        (params.playoutDoublingAdvantagePla == C_EMPTY && pla == P_WHITE) ? desiredDynamicPDAForWhite :
        (params.playoutDoublingAdvantagePla == C_EMPTY && pla == P_BLACK) ? -desiredDynamicPDAForWhite :
        (assert(false),0.0);

      if(params.playoutDoublingAdvantage != desiredDynamicPDA) {
        params.playoutDoublingAdvantage = desiredDynamicPDA;
        bot->setParams(params);
		printf("\nPDA: %f\n", params.playoutDoublingAdvantage);
      }
    }
	
    return callback;
  }

  void genMove(
    Player pla,
    Logger& logger, double searchFactorWhenWinningThreshold, double searchFactorWhenWinning,
    bool cleanupBeforePass, bool ogsChatToStderr,
    bool allowResignation, double resignThreshold, int resignConsecTurns, double resignMinScoreDifference,
    bool logSearchInfo, bool debug, bool playChosenMove,
    string& response, bool& responseIsError, bool& maybeStartPondering,
    AnalyzeArgs args
  ) {
    ClockTimer timer;

    response = "";
    responseIsError = false;
    maybeStartPondering = false;

    nnEval->clearStats();
    TimeControls tc = pla == P_BLACK ? bTimeControls : wTimeControls;

    //Update dynamic PDA given whatever the most recent values are, if we're using dynamic
    updateDynamicPDA();
    //Make sure we have the right parameters, in case someone ran analysis in the meantime.
    if(staticPDATakesPrecedence) {
      if(params.playoutDoublingAdvantage != staticPlayoutDoublingAdvantage) {
        params.playoutDoublingAdvantage = staticPlayoutDoublingAdvantage;
        bot->setParams(params);
      }
    }
    else {
      double desiredDynamicPDA =
        (params.playoutDoublingAdvantagePla == P_WHITE) ? desiredDynamicPDAForWhite :
        (params.playoutDoublingAdvantagePla == P_BLACK) ? -desiredDynamicPDAForWhite :
        (params.playoutDoublingAdvantagePla == C_EMPTY && pla == P_WHITE) ? desiredDynamicPDAForWhite :
        (params.playoutDoublingAdvantagePla == C_EMPTY && pla == P_BLACK) ? -desiredDynamicPDAForWhite :
        (assert(false),0.0);

      if(params.playoutDoublingAdvantage != desiredDynamicPDA) {
        params.playoutDoublingAdvantage = desiredDynamicPDA;
        bot->setParams(params);
		printf("\nPDA: %f\n", params.playoutDoublingAdvantage);
      }
    }
    Player avoidMYTDaggerHackPla = avoidMYTDaggerHack ? pla : C_EMPTY;
    if(params.avoidMYTDaggerHackPla != avoidMYTDaggerHackPla) {
      params.avoidMYTDaggerHackPla = avoidMYTDaggerHackPla;
      bot->setParams(params);
    }
    if(params.wideRootNoise != genmoveWideRootNoise) {
      params.wideRootNoise = genmoveWideRootNoise;
      bot->setParams(params);
    }
    if(params.antiMirror != genmoveAntiMirror) {
      params.antiMirror = genmoveAntiMirror;
      bot->setParams(params);
    }

    //Play faster when winning
    double searchFactor = PlayUtils::getSearchFactor(searchFactorWhenWinningThreshold,searchFactorWhenWinning,params,recentWinLossValues,pla);
    lastSearchFactor = searchFactor;

    Loc moveLoc;
    bot->setAvoidMoveUntilByLoc(args.avoidMoveUntilByLocBlack,args.avoidMoveUntilByLocWhite);
    if(args.analyzing) {
      std::function<void(const Search* search)> callback = getAnalyzeCallback(pla,args);
      if(args.showOwnership)
        bot->setAlwaysIncludeOwnerMap(true);
      else
        bot->setAlwaysIncludeOwnerMap(false);
      moveLoc = bot->genMoveSynchronousAnalyze(pla, tc, searchFactor, args.secondsPerReport, callback);
      //Make sure callback happens at least once
      callback(bot->getSearch());
    }
    else {
      moveLoc = bot->genMoveSynchronous(pla,tc,searchFactor);
    }

    bool isLegal = bot->isLegalStrict(moveLoc,pla);
    if(moveLoc == Board::NULL_LOC || !isLegal) {
      responseIsError = true;
      response = "genmove returned null location or illegal move";
      ostringstream sout;
      sout << "genmove null location or illegal move!?!" << "\n";
      sout << bot->getRootBoard() << "\n";
      sout << "Pla: " << PlayerIO::playerToString(pla) << "\n";
      sout << "MoveLoc: " << Location::toString(moveLoc,bot->getRootBoard()) << "\n";
      logger.write(sout.str());
      genmoveTimeSum += timer.getSeconds();
      return;
    }

    //Implement cleanupBeforePass hack - the bot wants to pass, so instead cleanup if there is something to clean
    //Make sure we only do it though when it makes sense to do so.
    if(cleanupBeforePass && moveLoc == Board::PASS_LOC && bot->getRootHist().isFinalPhase() && !bot->getRootHist().hasButton) {
      Board board = bot->getRootBoard();
      BoardHistory hist = bot->getRootHist();
      Color* safeArea = bot->getSearch()->rootSafeArea;
      assert(safeArea != NULL);
      //Scan the board for any spot that is adjacent to an opponent group that is part of our pass-alive territory.
      for(int y = 0; y<board.y_size; y++) {
        for(int x = 0; x<board.x_size; x++) {
          Loc otherLoc = Location::getLoc(x,y,board.x_size);
          if(moveLoc == Board::PASS_LOC &&
             board.colors[otherLoc] == C_EMPTY &&
             safeArea[otherLoc] == pla &&
             board.isAdjacentToPla(otherLoc,getOpp(pla)) &&
             hist.isLegal(board,otherLoc,pla)
          ) {
            moveLoc = otherLoc;
          }
        }
      }
    }

    ReportedSearchValues values;
    double winLossValue;
    double lead;
    {
      values = bot->getSearch()->getRootValuesRequireSuccess();
      winLossValue = values.winLossValue;
      lead = values.lead;
    }

    //Record data for resignation or adjusting handicap behavior ------------------------
    recentWinLossValues.push_back(winLossValue);

    //Decide whether we should resign---------------------
    bool resigned = allowResignation && shouldResign(
      bot->getRootBoard(),bot->getRootHist(),pla,recentWinLossValues,lead,
      resignThreshold,resignConsecTurns,resignMinScoreDifference
    );


    //Snapshot the time NOW - all meaningful play-related computation time is done, the rest is just
    //output of various things.
    double timeTaken = timer.getSeconds();
    genmoveTimeSum += timeTaken;

    //Chatting and logging ----------------------------

    if(ogsChatToStderr) {
      int64_t visits = bot->getSearch()->getRootVisits();
      double winrate = 0.5 * (1.0 + (values.winValue - values.lossValue));
      double leadForPrinting = lead;
      //Print winrate from desired perspective
      if(perspective == P_BLACK || (perspective != P_BLACK && perspective != P_WHITE && pla == P_BLACK)) {
        winrate = 1.0 - winrate;
        leadForPrinting = -leadForPrinting;
      }
      cerr << "CHAT:"
           << "Visits " << visits
           << " Winrate " << Global::strprintf("%.2f%%", winrate * 100.0)
           << " ScoreLead " << Global::strprintf("%.1f", leadForPrinting)
           << " ScoreStdev " << Global::strprintf("%.1f", values.expectedScoreStdev);
      if(params.playoutDoublingAdvantage != 0.0) {
        cerr << Global::strprintf(
          " (PDA %.2f)",
          bot->getSearch()->getRootPla() == getOpp(params.playoutDoublingAdvantagePla) ?
          -params.playoutDoublingAdvantage : params.playoutDoublingAdvantage);
      }
      cerr << " PV ";
      bot->getSearch()->printPVForMove(cerr,bot->getSearch()->rootNode, moveLoc, analysisPVLen);
      cerr << endl;
    }

    if(logSearchInfo) {
      ostringstream sout;
      PlayUtils::printGenmoveLog(sout,bot,nnEval,moveLoc,timeTaken,perspective);
      logger.write(sout.str());
    }
    if(debug) {
      PlayUtils::printGenmoveLog(cerr,bot,nnEval,moveLoc,timeTaken,perspective);
    }

    //Actual reporting of chosen move---------------------
    if(resigned)
      response = "resign";
    else
      response = Location::toString(moveLoc,bot->getRootBoard());

    if(!resigned && moveLoc != Board::NULL_LOC && isLegal && playChosenMove) {
      bool suc = bot->makeMove(moveLoc,pla,preventEncore);
      if(suc)
        moveHistory.push_back(Move(moveLoc,pla));
      assert(suc);
      (void)suc; //Avoid warning when asserts are off

      maybeStartPondering = true;
    }

    if(args.analyzing) {
      response = "play " + response;
    }

    return;
  }
  
   void updatePdas()
	{
		bool rootstatus = bot->getSearch()->getRootStatus();

		if (rootstatus)
		{
			//printf("go2");
			ReportedSearchValues values;
			double winLossValue;
			// double lead;
			{
				values = bot->getSearch()->getRootValuesRequireSuccess();
				winLossValue = values.winLossValue;
			}
			recentWinLossValues.push_back(winLossValue);
			updateDynamicPDA();
		}
		else {
			updatePlayoutDoublingAdvantageStart();
		}
	}

  void clearCache() {
    bot->clearSearch();
    nnEval->clearCache();
  }

  void placeFixedHandicap(int n, string& response, bool& responseIsError) {
    int xSize = bot->getRootBoard().x_size;
    int ySize = bot->getRootBoard().y_size;
    Board board(xSize,ySize);
    try {
      PlayUtils::placeFixedHandicap(board,n);
    }
    catch(const StringError& e) {
      responseIsError = true;
      response = string(e.what()) + ", try place_free_handicap";
      return;
    }
    assert(bot->getRootHist().rules == currentRules);

    Player pla = P_BLACK;
    BoardHistory hist(board,pla,currentRules,0);

    //Also switch the initial player, expecting white should be next.
    hist.clear(board,P_WHITE,currentRules,0);
    hist.setAssumeMultipleStartingBlackMovesAreHandicap(assumeMultipleStartingBlackMovesAreHandicap);
    pla = P_WHITE;

    response = "";
    for(int y = 0; y<board.y_size; y++) {
      for(int x = 0; x<board.x_size; x++) {
        Loc loc = Location::getLoc(x,y,board.x_size);
        if(board.colors[loc] != C_EMPTY) {
          response += " " + Location::toString(loc,board);
        }
      }
    }
    response = Global::trim(response);
    (void)responseIsError;

    vector<Move> newMoveHistory;
    setPositionAndRules(pla,board,hist,board,pla,newMoveHistory);
    clearStatsForNewGame();
  }

  void placeFreeHandicap(int n, string& response, bool& responseIsError, Rand& rand) {
    stopAndWait();

    //If asked to place more, we just go ahead and only place up to 30, or a quarter of the board
    int xSize = bot->getRootBoard().x_size;
    int ySize = bot->getRootBoard().y_size;
    int maxHandicap = xSize*ySize / 4;
    if(maxHandicap > 30)
      maxHandicap = 30;
    if(n > maxHandicap)
      n = maxHandicap;

    assert(bot->getRootHist().rules == currentRules);

    Board board(xSize,ySize);
    Player pla = P_BLACK;
    BoardHistory hist(board,pla,currentRules,0);
    double extraBlackTemperature = 0.25;
    PlayUtils::playExtraBlack(bot->getSearchStopAndWait(), n, board, hist, extraBlackTemperature, rand);
    //Also switch the initial player, expecting white should be next.
    hist.clear(board,P_WHITE,currentRules,0);
    hist.setAssumeMultipleStartingBlackMovesAreHandicap(assumeMultipleStartingBlackMovesAreHandicap);
    pla = P_WHITE;

    response = "";
    for(int y = 0; y<board.y_size; y++) {
      for(int x = 0; x<board.x_size; x++) {
        Loc loc = Location::getLoc(x,y,board.x_size);
        if(board.colors[loc] != C_EMPTY) {
          response += " " + Location::toString(loc,board);
        }
      }
    }
    response = Global::trim(response);
    (void)responseIsError;

    vector<Move> newMoveHistory;
    setPositionAndRules(pla,board,hist,board,pla,newMoveHistory);
    clearStatsForNewGame();
  }

  void analyze(Player pla, AnalyzeArgs args) {
    assert(args.analyzing);
    //Analysis should ALWAYS be with the static value to prevent random hard-to-predict changes
    //for users.
    //if(params.playoutDoublingAdvantage != staticPlayoutDoublingAdvantage) {
      //params.playoutDoublingAdvantage = staticPlayoutDoublingAdvantage;
      //bot->setParams(params);
    //}
    if(params.avoidMYTDaggerHackPla != C_EMPTY) {
      params.avoidMYTDaggerHackPla = C_EMPTY;
      bot->setParams(params);
    }
    //Also wide root, if desired
    if(params.wideRootNoise != analysisWideRootNoise) {
      params.wideRootNoise = analysisWideRootNoise;
      bot->setParams(params);
    }
    if(params.antiMirror != analysisAntiMirror) {
      params.antiMirror = analysisAntiMirror;
      bot->setParams(params);
    }

    std::function<void(const Search* search)> callback = getAnalyzeCallback(pla,args);
    bot->setAvoidMoveUntilByLoc(args.avoidMoveUntilByLocBlack,args.avoidMoveUntilByLocWhite);
    if(args.showOwnership)
      bot->setAlwaysIncludeOwnerMap(true);
    else
      bot->setAlwaysIncludeOwnerMap(false);

    double searchFactor = 1e40; //go basically forever
    bot->analyzeAsync(pla, searchFactor, args.secondsPerReport, callback);
  }

  double computeLead(Logger& logger) {
    stopAndWait();

    //ALWAYS use 0 to prevent bias
    if(params.playoutDoublingAdvantage != 0.0) {
      params.playoutDoublingAdvantage = 0.0;
      bot->setParams(params);
    }

    //Make absolutely sure we can restore the bot's old state
    const Player oldPla = bot->getRootPla();
    const Board oldBoard = bot->getRootBoard();
    const BoardHistory oldHist = bot->getRootHist();

    Board board = bot->getRootBoard();
    BoardHistory hist = bot->getRootHist();
    Player pla = bot->getRootPla();

    int64_t numVisits = std::max(50, params.numThreads * 10);
    //Try computing the lead for white
    double lead = PlayUtils::computeLead(bot->getSearchStopAndWait(),NULL,board,hist,pla,numVisits,logger,OtherGameProperties());

    //Restore
    bot->setPosition(oldPla,oldBoard,oldHist);

    //Round lead to nearest integer or half-integer
    if(hist.rules.gameResultWillBeInteger())
      lead = round(lead);
    else
      lead = round(lead+0.5)-0.5;

    return lead;
  }

  vector<bool> computeAnticipatedStatusesWithOwnership(Logger& logger) {
    stopAndWait();

    //ALWAYS use 0 to prevent bias
    if(params.playoutDoublingAdvantage != 0.0) {
      params.playoutDoublingAdvantage = 0.0;
      bot->setParams(params);
    }

    //Make absolutely sure we can restore the bot's old state
    const Player oldPla = bot->getRootPla();
    const Board oldBoard = bot->getRootBoard();
    const BoardHistory oldHist = bot->getRootHist();

    Board board = bot->getRootBoard();
    BoardHistory hist = bot->getRootHist();
    Player pla = bot->getRootPla();

    int64_t numVisits = std::max(100, params.numThreads * 20);
    vector<bool> isAlive = PlayUtils::computeAnticipatedStatusesWithOwnership(bot->getSearchStopAndWait(),board,hist,pla,numVisits,logger);

    //Restore
    bot->setPosition(oldPla,oldBoard,oldHist);

    return isAlive;
  }

  //-1 means all
  string rawNN(int whichSymmetry) {
    if(nnEval == NULL)
      return "";
    ostringstream out;

    bool oldDoRandomize = nnEval->getDoRandomize();
    int oldDefaultSymmetry = nnEval->getDefaultSymmetry();

    for(int symmetry = 0; symmetry<8; symmetry++) {
      if(whichSymmetry == -1 || whichSymmetry == symmetry) {
        nnEval->setDoRandomize(false);
        nnEval->setDefaultSymmetry(symmetry);
        Board board = bot->getRootBoard();
        BoardHistory hist = bot->getRootHist();
        Player nextPla = bot->getRootPla();

        MiscNNInputParams nnInputParams;
        nnInputParams.playoutDoublingAdvantage =
          (params.playoutDoublingAdvantagePla == C_EMPTY || params.playoutDoublingAdvantagePla == nextPla) ?
          staticPlayoutDoublingAdvantage : -staticPlayoutDoublingAdvantage;
        NNResultBuf buf;
        bool skipCache = true;
        bool includeOwnerMap = true;
        nnEval->evaluate(board,hist,nextPla,nnInputParams,buf,skipCache,includeOwnerMap);

        NNOutput* nnOutput = buf.result.get();
        out << "symmetry " << symmetry << endl;
        out << "whiteWin " << Global::strprintf("%.6f",nnOutput->whiteWinProb) << endl;
        out << "whiteLoss " << Global::strprintf("%.6f",nnOutput->whiteLossProb) << endl;
        out << "noResult " << Global::strprintf("%.6f",nnOutput->whiteNoResultProb) << endl;
        out << "whiteLead " << Global::strprintf("%.3f",nnOutput->whiteLead) << endl;
        out << "whiteScoreSelfplay " << Global::strprintf("%.3f",nnOutput->whiteScoreMean) << endl;
        out << "whiteScoreSelfplaySq " << Global::strprintf("%.3f",nnOutput->whiteScoreMeanSq) << endl;

        out << "policy" << endl;
        for(int y = 0; y<board.y_size; y++) {
          for(int x = 0; x<board.x_size; x++) {
            int pos = NNPos::xyToPos(x,y,nnOutput->nnXLen);
            float prob = nnOutput->policyProbs[pos];
            if(prob < 0)
              out << "    NAN ";
            else
              out << Global::strprintf("%8.6f ", prob);
          }
          out << endl;
        }

        out << "whiteOwnership" << endl;
        for(int y = 0; y<board.y_size; y++) {
          for(int x = 0; x<board.x_size; x++) {
            int pos = NNPos::xyToPos(x,y,nnOutput->nnXLen);
            float whiteOwn = nnOutput->whiteOwnerMap[pos];
            out << Global::strprintf("%9.7f ", whiteOwn);
          }
          out << endl;
        }
        out << endl;
      }
    }

    nnEval->setDoRandomize(oldDoRandomize);
    nnEval->setDefaultSymmetry(oldDefaultSymmetry);
    return Global::trim(out.str());
  }

  SearchParams getParams() {
    return params;
  }

  void setParams(SearchParams p) {
    params = p;
    bot->setParams(params);
  }
};


//User should pre-fill pla with a default value, as it will not get filled in if the parsed command doesn't specify
static GTPEngine::AnalyzeArgs parseAnalyzeCommand(
  const string& command,
  const vector<string>& pieces,
  Player& pla,
  bool& parseFailed,
  GTPEngine* engine
) {
  int numArgsParsed = 0;

  bool isLZ = (command == "lz-analyze" || command == "lz-genmove_analyze");
  bool isKata = (command == "kata-analyze" || command == "kata-genmove_analyze");
  double lzAnalyzeInterval = 1e30;
  int minMoves = 0;
  int maxMoves = 10000000;
  bool showOwnership = false;
  bool showPVVisits = false;
  vector<int> avoidMoveUntilByLocBlack;
  vector<int> avoidMoveUntilByLocWhite;
  bool gotAvoidMovesBlack = false;
  bool gotAllowMovesBlack = false;
  bool gotAvoidMovesWhite = false;
  bool gotAllowMovesWhite = false;

  parseFailed = false;

  //Format:
  //lz-analyze [optional player] [optional interval float] <keys and values>
  //Keys and values consists of zero or more of:

  //interval <float interval in centiseconds>
  //avoid <player> <comma-separated moves> <until movenum>
  //minmoves <int min number of moves to show>
  //maxmoves <int max number of moves to show>
  //ownership <bool whether to show ownership or not>
  //pvVisits <bool whether to show pvVisits or not>

  //Parse optional player
  if(pieces.size() > numArgsParsed && PlayerIO::tryParsePlayer(pieces[numArgsParsed],pla))
    numArgsParsed += 1;

  //Parse optional interval float
  if(pieces.size() > numArgsParsed &&
     Global::tryStringToDouble(pieces[numArgsParsed],lzAnalyzeInterval) &&
     !isnan(lzAnalyzeInterval) && lzAnalyzeInterval >= 0 && lzAnalyzeInterval < 1e20)
    numArgsParsed += 1;

  //Now loop and handle all key value pairs
  while(pieces.size() > numArgsParsed) {
    const string& key = pieces[numArgsParsed];
    numArgsParsed += 1;
    //Make sure we have a value. If not, then we fail.
    if(pieces.size() <= numArgsParsed) {
      parseFailed = true;
      break;
    }

    const string& value = pieces[numArgsParsed];
    numArgsParsed += 1;

    if(key == "interval" && Global::tryStringToDouble(value,lzAnalyzeInterval) &&
       !isnan(lzAnalyzeInterval) && lzAnalyzeInterval >= 0 && lzAnalyzeInterval < 1e20) {
      continue;
    }
    else if(key == "avoid" || key == "allow") {
      //Parse two more arguments
      if(pieces.size() < numArgsParsed+2) {
        parseFailed = true;
        break;
      }
      const string& movesStr = pieces[numArgsParsed];
      numArgsParsed += 1;
      const string& untilDepthStr = pieces[numArgsParsed];
      numArgsParsed += 1;

      int untilDepth = -1;
      if(!Global::tryStringToInt(untilDepthStr,untilDepth) || untilDepth < 1) {
        parseFailed = true;
        break;
      }
      Player avoidPla = C_EMPTY;
      if(!PlayerIO::tryParsePlayer(value,avoidPla)) {
        parseFailed = true;
        break;
      }
      vector<Loc> parsedLocs;
      vector<string> locPieces = Global::split(movesStr,',');
      for(size_t i = 0; i<locPieces.size(); i++) {
        string s = Global::trim(locPieces[i]);
        if(s.size() <= 0)
          continue;
        Loc loc;
        if(!tryParseLoc(s,engine->bot->getRootBoard(),loc)) {
          parseFailed = true;
          break;
        }
        parsedLocs.push_back(loc);
      }
      if(parseFailed)
        break;

      //Make sure the same analyze command can't specify both avoid and allow, and allow at most one allow.
      vector<int>& avoidMoveUntilByLoc = avoidPla == P_BLACK ? avoidMoveUntilByLocBlack : avoidMoveUntilByLocWhite;
      bool& gotAvoidMoves = avoidPla == P_BLACK ? gotAvoidMovesBlack : gotAvoidMovesWhite;
      bool& gotAllowMoves = avoidPla == P_BLACK ? gotAllowMovesBlack : gotAllowMovesWhite;
      if((key == "allow" && gotAvoidMoves) || (key == "allow" && gotAllowMoves) || (key == "avoid" && gotAllowMoves)) {
        parseFailed = true;
        break;
      }
      avoidMoveUntilByLoc.resize(Board::MAX_ARR_SIZE);
      if(key == "allow") {
        std::fill(avoidMoveUntilByLoc.begin(),avoidMoveUntilByLoc.end(),untilDepth);
        for(Loc loc: parsedLocs) {
          avoidMoveUntilByLoc[loc] = 0;
        }
      }
      else {
        for(Loc loc: parsedLocs) {
          avoidMoveUntilByLoc[loc] = untilDepth;
        }
      }
      gotAvoidMoves |= (key == "avoid");
      gotAllowMoves |= (key == "allow");

      continue;
    }
    else if(key == "minmoves" && Global::tryStringToInt(value,minMoves) &&
            minMoves >= 0 && minMoves < 1000000000) {
      continue;
    }
    else if(key == "maxmoves" && Global::tryStringToInt(value,maxMoves) &&
            maxMoves >= 0 && maxMoves < 1000000000) {
      continue;
    }
    else if(isKata && key == "ownership" && Global::tryStringToBool(value,showOwnership)) {
      continue;
    }
    else if(isKata && key == "pvVisits" && Global::tryStringToBool(value,showPVVisits)) {
      continue;
    }

    parseFailed = true;
    break;
  }

  GTPEngine::AnalyzeArgs args = GTPEngine::AnalyzeArgs();
  args.analyzing = true;
  args.lz = isLZ;
  args.kata = isKata;
  //Convert from centiseconds to seconds
  args.secondsPerReport = lzAnalyzeInterval * 0.01;
  args.minMoves = minMoves;
  args.maxMoves = maxMoves;
  args.showOwnership = showOwnership;
  args.showPVVisits = showPVVisits;
  args.avoidMoveUntilByLocBlack = avoidMoveUntilByLocBlack;
  args.avoidMoveUntilByLocWhite = avoidMoveUntilByLocWhite;
  return args;
}


int MainCmds::gtp(int argc, const char* const* argv) {
  Board::initHash();
  ScoreValue::initTables();
  Rand seedRand;

  ConfigParser cfg;
  string nnModelFile;
  string overrideVersion;
  try {
    KataGoCommandLine cmd("Run KataGo main GTP engine for playing games or casual analysis.");
    cmd.addConfigFileArg(KataGoCommandLine::defaultGtpConfigFileName(),"gtp_example.cfg");
    cmd.addModelFileArg();
    cmd.setShortUsageArgLimit();
    cmd.addOverrideConfigArg();

    TCLAP::ValueArg<string> overrideVersionArg("","override-version","Force KataGo to say a certain value in response to gtp version command",false,string(),"VERSION");
    cmd.add(overrideVersionArg);
    cmd.parse(argc,argv);
    nnModelFile = cmd.getModelFile();
    overrideVersion = overrideVersionArg.getValue();

    cmd.getConfig(cfg);
  }
  catch (TCLAP::ArgException &e) {
    cerr << "Error: " << e.error() << " for argument " << e.argId() << endl;
    return 1;
  }

  Logger logger;
  if(cfg.contains("logFile") && cfg.contains("logDir"))
    throw StringError("Cannot specify both logFile and logDir in config");
  else if(cfg.contains("logFile"))
    logger.addFile(cfg.getString("logFile"));
  else if(cfg.contains("logDir")) {
    MakeDir::make(cfg.getString("logDir"));
    Rand rand;
    logger.addFile(cfg.getString("logDir") + "/" + DateTime::getCompactDateTimeString() + "-" + Global::uint32ToHexString(rand.nextUInt()) + ".log");
  }

  const bool logAllGTPCommunication = cfg.getBool("logAllGTPCommunication");
  const bool logSearchInfo = cfg.getBool("logSearchInfo");
  bool loggingToStderr = false;

  bool logTimeStamp = cfg.contains("logTimeStamp") ? cfg.getBool("logTimeStamp") : true;
  if(!logTimeStamp)
    logger.setLogTime(false);

  bool startupPrintMessageToStderr = true;
  if(cfg.contains("startupPrintMessageToStderr"))
    startupPrintMessageToStderr = cfg.getBool("startupPrintMessageToStderr");

  if(cfg.contains("logToStderr") && cfg.getBool("logToStderr")) {
    loggingToStderr = true;
    logger.setLogToStderr(true);
  }

  logger.write("GTP Engine starting...");
  logger.write(Version::getKataGoVersionForHelp());
  //Also check loggingToStderr so that we don't duplicate the message from the log file
  if(startupPrintMessageToStderr && !loggingToStderr) {
    cerr << Version::getKataGoVersionForHelp() << endl;
  }

  //Defaults to 7.5 komi, gtp will generally override this
  Rules initialRules = Setup::loadSingleRulesExceptForKomi(cfg);
  logger.write("Using " + initialRules.toStringNoKomiMaybeNice() + " rules initially, unless GTP/GUI overrides this");
  if(startupPrintMessageToStderr && !loggingToStderr) {
    cerr << "Using " + initialRules.toStringNoKomiMaybeNice() + " rules initially, unless GTP/GUI overrides this" << endl;
  }
  bool isForcingKomi = false;
  float forcedKomi = 0;
  if(cfg.contains("ignoreGTPAndForceKomi")) {
    isForcingKomi = true;
    forcedKomi = cfg.getFloat("ignoreGTPAndForceKomi", Rules::MIN_USER_KOMI, Rules::MAX_USER_KOMI);
    initialRules.komi = forcedKomi;
  }

  SearchParams initialParams = Setup::loadSingleParams(cfg);
  logger.write("Using " + Global::intToString(initialParams.numThreads) + " CPU thread(s) for search");
  //Set a default for conservativePass that differs from matches or selfplay
  if(!cfg.contains("conservativePass") && !cfg.contains("conservativePass0"))
    initialParams.conservativePass = true;
  if(!cfg.contains("fillDameBeforePass") && !cfg.contains("fillDameBeforePass0"))
    initialParams.fillDameBeforePass = true;

  const bool ponderingEnabled = cfg.getBool("ponderingEnabled");
  const bool cleanupBeforePass = cfg.contains("cleanupBeforePass") ? cfg.getBool("cleanupBeforePass") : true;
  const bool allowResignation = cfg.contains("allowResignation") ? cfg.getBool("allowResignation") : false;
  const double resignThreshold = cfg.contains("allowResignation") ? cfg.getDouble("resignThreshold",-1.0,0.0) : -1.0; //Threshold on [-1,1], regardless of winLossUtilityFactor
  const int resignConsecTurns = cfg.contains("resignConsecTurns") ? cfg.getInt("resignConsecTurns",1,100) : 3;
  const double resignMinScoreDifference = cfg.contains("resignMinScoreDifference") ? cfg.getDouble("resignMinScoreDifference",0.0,1000.0) : -1e10;

  Setup::initializeSession(cfg);

  const double searchFactorWhenWinning = cfg.contains("searchFactorWhenWinning") ? cfg.getDouble("searchFactorWhenWinning",0.01,1.0) : 1.0;
  const double searchFactorWhenWinningThreshold = cfg.contains("searchFactorWhenWinningThreshold") ? cfg.getDouble("searchFactorWhenWinningThreshold",0.0,1.0) : 1.0;
  const bool ogsChatToStderr = cfg.contains("ogsChatToStderr") ? cfg.getBool("ogsChatToStderr") : false;
  const int analysisPVLen = cfg.contains("analysisPVLen") ? cfg.getInt("analysisPVLen",1,1000) : 13;
  const bool assumeMultipleStartingBlackMovesAreHandicap =
    cfg.contains("assumeMultipleStartingBlackMovesAreHandicap") ? cfg.getBool("assumeMultipleStartingBlackMovesAreHandicap") : true;
  const bool preventEncore = cfg.contains("preventCleanupPhase") ? cfg.getBool("preventCleanupPhase") : true;
  const double dynamicPlayoutDoublingAdvantageCapPerOppLead =
    cfg.contains("dynamicPlayoutDoublingAdvantageCapPerOppLead") ? cfg.getDouble("dynamicPlayoutDoublingAdvantageCapPerOppLead",0.0,0.5) : 0.045;
  double staticPlayoutDoublingAdvantage = initialParams.playoutDoublingAdvantage;
  const bool staticPDATakesPrecedence = cfg.contains("playoutDoublingAdvantage") && !cfg.contains("dynamicPlayoutDoublingAdvantageCapPerOppLead");
  const bool avoidMYTDaggerHack = cfg.contains("avoidMYTDaggerHack") ? cfg.getBool("avoidMYTDaggerHack") : false;

  const int defaultBoardXSize =
    cfg.contains("defaultBoardXSize") ? cfg.getInt("defaultBoardXSize",2,Board::MAX_LEN) :
    cfg.contains("defaultBoardSize") ? cfg.getInt("defaultBoardSize",2,Board::MAX_LEN) :
    -1;
  const int defaultBoardYSize =
    cfg.contains("defaultBoardYSize") ? cfg.getInt("defaultBoardYSize",2,Board::MAX_LEN) :
    cfg.contains("defaultBoardSize") ? cfg.getInt("defaultBoardSize",2,Board::MAX_LEN) :
    -1;
  const bool forDeterministicTesting =
    cfg.contains("forDeterministicTesting") ? cfg.getBool("forDeterministicTesting") : false;

  if(forDeterministicTesting)
    seedRand.init("forDeterministicTesting");

  const double genmoveWideRootNoise = initialParams.wideRootNoise;
  const double analysisWideRootNoise =
    cfg.contains("analysisWideRootNoise") ? cfg.getDouble("analysisWideRootNoise",0.0,5.0) : genmoveWideRootNoise;
  const double analysisAntiMirror = initialParams.antiMirror;
  const double genmoveAntiMirror =
    cfg.contains("genmoveAntiMirror") ? cfg.getBool("genmoveAntiMirror") : cfg.contains("antiMirror") ? cfg.getBool("antiMirror") : true;

  Player perspective = Setup::parseReportAnalysisWinrates(cfg,C_EMPTY);

  GTPEngine* engine = new GTPEngine(
    nnModelFile,initialParams,initialRules,
    assumeMultipleStartingBlackMovesAreHandicap,preventEncore,
    dynamicPlayoutDoublingAdvantageCapPerOppLead,
    staticPlayoutDoublingAdvantage,staticPDATakesPrecedence,
    avoidMYTDaggerHack,
    genmoveWideRootNoise,analysisWideRootNoise,
    genmoveAntiMirror,analysisAntiMirror,
    perspective,analysisPVLen
  );
  engine->setOrResetBoardSize(cfg,logger,seedRand,defaultBoardXSize,defaultBoardYSize);

  //If nobody specified any time limit in any way, then assume a relatively fast time control
  if(!cfg.contains("maxPlayouts") && !cfg.contains("maxVisits") && !cfg.contains("maxTime")) {
    double mainTime = 1.0;
    double byoYomiTime = 5.0;
    int byoYomiPeriods = 5;
    TimeControls tc = TimeControls::canadianOrByoYomiTime(mainTime,byoYomiTime,byoYomiPeriods,1);
    engine->bTimeControls = tc;
    engine->wTimeControls = tc;
  }

  //Check for unused config keys
  cfg.warnUnusedKeys(cerr,&logger);

  logger.write("Loaded config " + cfg.getFileName());
  logger.write("Loaded model "+ nnModelFile);
  logger.write("Model name: "+ (engine->nnEval == NULL ? string() : engine->nnEval->getInternalModelName()));
  logger.write("GTP ready, beginning main protocol loop");
  //Also check loggingToStderr so that we don't duplicate the message from the log file
  if(startupPrintMessageToStderr && !loggingToStderr) {
    cerr << "Loaded config " << cfg.getFileName() << endl;
    cerr << "Loaded model " << nnModelFile << endl;
    cerr << "Model name: "+ (engine->nnEval == NULL ? string() : engine->nnEval->getInternalModelName()) << endl;
    cerr << "GTP ready, beginning main protocol loop" << endl;
  }

  bool currentlyAnalyzing = false;
  string line;
  while(getline(cin,line)) {
    //Parse command, extracting out the command itself, the arguments, and any GTP id number for the command.
    string command;
    vector<string> pieces;
    bool hasId = false;
    int id = 0;
    {
      //Filter down to only "normal" ascii characters. Also excludes carrage returns.
      //Newlines are already handled by getline
      size_t newLen = 0;
      for(size_t i = 0; i < line.length(); i++)
        if(((int)line[i] >= 32 && (int)line[i] <= 126) || line[i] == '\t')
          line[newLen++] = line[i];

      line.erase(line.begin()+newLen, line.end());

      //Remove comments
      size_t commentPos = line.find("#");
      if(commentPos != string::npos)
        line = line.substr(0, commentPos);

      //Convert tabs to spaces
      for(size_t i = 0; i < line.length(); i++)
        if(line[i] == '\t')
          line[i] = ' ';

      line = Global::trim(line);

      //Upon any input line at all, stop any analysis and output a newline
      if(currentlyAnalyzing) {
        currentlyAnalyzing = false;
        engine->stopAndWait();
        cout << endl;
      }

      if(line.length() == 0)
        continue;

      if(logAllGTPCommunication)
        logger.write("Controller: " + line);

      //Parse id number of command, if present
      size_t digitPrefixLen = 0;
      while(digitPrefixLen < line.length() && Global::isDigit(line[digitPrefixLen]))
        digitPrefixLen++;
      if(digitPrefixLen > 0) {
        hasId = true;
        try {
          id = Global::parseDigits(line,0,digitPrefixLen);
        }
        catch(const IOError& e) {
          cout << "? GTP id '" << id << "' could not be parsed: " << e.what() << endl;
          continue;
        }
        line = line.substr(digitPrefixLen);
      }

      line = Global::trim(line);
      if(line.length() <= 0) {
        cout << "? empty command" << endl;
        continue;
      }

      pieces = Global::split(line,' ');
      for(size_t i = 0; i<pieces.size(); i++)
        pieces[i] = Global::trim(pieces[i]);
      assert(pieces.size() > 0);

      command = pieces[0];
      pieces.erase(pieces.begin());
    }

    bool responseIsError = false;
    bool suppressResponse = false;
    bool shouldQuitAfterResponse = false;
    bool maybeStartPondering = false;
    string response;

    if(command == "protocol_version") {
      response = "2";
    }

    else if(command == "name") {
      response = "KataGoPda";
    }

    else if(command == "version") {
      if(overrideVersion.size() > 0)
        response = overrideVersion;
      else
        response = Version::getKataGoVersion();
    }
	
	else if (command == "pda")
		{
			if (pieces.size() == 1) {
				double changedPDA = 0;
				if (Global::tryStringToDouble(pieces[0], changedPDA))
				{
					engine->updateDynamicPDACapPerOppLead2();	
					engine->updateDesiredPDA(changedPDA);									
					printf("stable PDA mode\n");
				}
			}
		}

		else if (command == "dympdacap")
		{
			if (pieces.size() == 1) {
				double changedPDACap = 0;
				if (Global::tryStringToDouble(pieces[0], changedPDACap))
				{
					engine->updateDynamicPDACapPerOppLead(changedPDACap);					
					printf("dymPDACap changed\n");
				}
			}
		}

		else if (command == "getpda")
		{
			printf("pda: %f\n", engine->getPDA());
		}
		else if (command == "getdympdacap")
		{
			double pdaCap = engine->getPDACap();
			printf("PDACap: %f\n", pdaCap);
		}


    else if(command == "known_command") {
      if(pieces.size() != 1) {
        responseIsError = true;
        response = "Expected single argument for known_command but got '" + Global::concat(pieces," ") + "'";
      }
      else {
        if(std::find(knownCommands.begin(), knownCommands.end(), pieces[0]) != knownCommands.end())
          response = "true";
        else
          response = "false";
      }
    }

    else if(command == "list_commands") {
      for(size_t i = 0; i<knownCommands.size(); i++) {
        response += knownCommands[i];
        if(i < knownCommands.size()-1)
          response += "\n";
      }
    }

    else if(command == "quit") {
      shouldQuitAfterResponse = true;
      logger.write("Quit requested by controller");
    }

    else if(command == "boardsize" || command == "rectangular_boardsize") {
      int newXSize = 0;
      int newYSize = 0;
      bool suc = false;

      if(pieces.size() == 1) {
        if(contains(pieces[0],':')) {
          vector<string> subpieces = Global::split(pieces[0],':');
          if(subpieces.size() == 2 && Global::tryStringToInt(subpieces[0], newXSize) && Global::tryStringToInt(subpieces[1], newYSize))
            suc = true;
        }
        else {
          if(Global::tryStringToInt(pieces[0], newXSize)) {
            suc = true;
            newYSize = newXSize;
          }
        }
      }
      else if(pieces.size() == 2) {
        if(Global::tryStringToInt(pieces[0], newXSize) && Global::tryStringToInt(pieces[1], newYSize))
          suc = true;
      }

      if(!suc) {
        responseIsError = true;
        response = "Expected int argument for boardsize or pair of ints but got '" + Global::concat(pieces," ") + "'";
      }
      else if(newXSize < 2 || newYSize < 2) {
        responseIsError = true;
        response = "unacceptable size";
      }
      else if(newXSize > Board::MAX_LEN || newYSize > Board::MAX_LEN) {
        responseIsError = true;
        response = Global::strprintf("unacceptable size (Board::MAX_LEN is %d, consider increasing and recompiling)",(int)Board::MAX_LEN);
      }
      else {
        engine->setOrResetBoardSize(cfg,logger,seedRand,newXSize,newYSize);
      }
    }

    else if(command == "clear_board") {
      engine->clearBoard();
    }

    else if(command == "komi") {
      float newKomi = 0;
      if(pieces.size() != 1 || !Global::tryStringToFloat(pieces[0],newKomi)) {
        responseIsError = true;
        response = "Expected single float argument for komi but got '" + Global::concat(pieces," ") + "'";
      }
      //GTP spec says that we should accept any komi, but we're going to ignore that.
      else if(isnan(newKomi) || newKomi < Rules::MIN_USER_KOMI || newKomi > Rules::MAX_USER_KOMI) {
        responseIsError = true;
        response = "unacceptable komi";
      }
      else if(!Rules::komiIsIntOrHalfInt(newKomi)) {
        responseIsError = true;
        response = "komi must be an integer or half-integer";
      }
      else {
        if(isForcingKomi)
          newKomi = forcedKomi;
        engine->updateKomiIfNew(newKomi);
        //In case the controller tells us komi every move, restart pondering afterward.
        maybeStartPondering = engine->bot->getRootHist().moveHistory.size() > 0;
      }
    }

    else if(command == "kata-get-rules") {
      if(pieces.size() != 0) {
        response = "Expected no arguments for kata-get-rules but got '" + Global::concat(pieces," ") + "'";
      }
      else {
        response = engine->getCurrentRules().toJsonStringNoKomi();
      }
    }

    else if(command == "kata-set-rules") {
      string rest = Global::concat(pieces," ");
      bool parseSuccess = false;
      Rules newRules;
      try {
        newRules = Rules::parseRulesWithoutKomi(rest,engine->getCurrentRules().komi);
        parseSuccess = true;
      }
      catch(const StringError& err) {
        responseIsError = true;
        response = "Unknown rules '" + rest + "', " + err.what();
      }
      if(parseSuccess) {
        string error;
        bool suc = engine->setRulesNotIncludingKomi(newRules,error);
        if(!suc) {
          responseIsError = true;
          response = error;
        }
        logger.write("Changed rules to " + newRules.toStringNoKomiMaybeNice());
        if(!loggingToStderr)
          cerr << "Changed rules to " + newRules.toStringNoKomiMaybeNice() << endl;
      }
    }

    else if(command == "kata-set-rule") {
      if(pieces.size() != 2) {
        responseIsError = true;
        response = "Expected two arguments for kata-set-rule but got '" + Global::concat(pieces," ") + "'";
      }
      else {
        bool parseSuccess = false;
        Rules currentRules = engine->getCurrentRules();
        Rules newRules;
        try {
          newRules = Rules::updateRules(pieces[0], pieces[1], currentRules);
          parseSuccess = true;
        }
        catch(const StringError& err) {
          responseIsError = true;
          response = err.what();
        }
        if(parseSuccess) {
          string error;
          bool suc = engine->setRulesNotIncludingKomi(newRules,error);
          if(!suc) {
            responseIsError = true;
            response = error;
          }
          logger.write("Changed rules to " + newRules.toStringNoKomiMaybeNice());
          if(!loggingToStderr)
            cerr << "Changed rules to " + newRules.toStringNoKomiMaybeNice() << endl;
        }
      }
    }

    else if(command == "kgs-rules") {
      bool parseSuccess = false;
      Rules newRules;
      if(pieces.size() <= 0) {
        responseIsError = true;
        response = "Expected one argument kgs-rules";
      }
      else {
        string s = Global::toLower(Global::trim(pieces[0]));
        if(s == "chinese") {
          newRules = Rules::parseRulesWithoutKomi("chinese-kgs",engine->getCurrentRules().komi);
          parseSuccess = true;
        }
        else if(s == "aga") {
          newRules = Rules::parseRulesWithoutKomi("aga",engine->getCurrentRules().komi);
          parseSuccess = true;
        }
        else if(s == "new_zealand") {
          newRules = Rules::parseRulesWithoutKomi("new_zealand",engine->getCurrentRules().komi);
          parseSuccess = true;
        }
        else if(s == "japanese") {
          newRules = Rules::parseRulesWithoutKomi("japanese",engine->getCurrentRules().komi);
          parseSuccess = true;
        }
        else {
          responseIsError = true;
          response = "Unknown rules '" + s + "'";
        }
      }
      if(parseSuccess) {
        string error;
        bool suc = engine->setRulesNotIncludingKomi(newRules,error);
        if(!suc) {
          responseIsError = true;
          response = error;
        }
        logger.write("Changed rules to " + newRules.toStringNoKomiMaybeNice());
        if(!loggingToStderr)
          cerr << "Changed rules to " + newRules.toStringNoKomiMaybeNice() << endl;
      }
    }

    else if(command == "kata-get-param") {
      if(pieces.size() != 1) {
        responseIsError = true;
        response = "Expected one arguments for kata-get-param but got '" + Global::concat(pieces," ") + "'";
      }
      else {
        SearchParams params = engine->getParams();
        if(pieces[0] == "playoutDoublingAdvantage") {
          response = Global::doubleToString(engine->staticPlayoutDoublingAdvantage);
        }
        else if(pieces[0] == "rootPolicyTemperature") {
          response = Global::doubleToString(params.rootPolicyTemperature);
        }
        else if(pieces[0] == "analysisWideRootNoise") {
          response = Global::doubleToString(engine->analysisWideRootNoise);
        }
        else {
          responseIsError = true;
          response = "Invalid parameter";
        }
      }
    }

    else if(command == "kata-set-param") {
      if(pieces.size() != 2) {
        responseIsError = true;
        response = "Expected two arguments for kata-set-param but got '" + Global::concat(pieces," ") + "'";
      }
      else {
        double d;
        if(pieces[0] == "playoutDoublingAdvantage") {
          if(Global::tryStringToDouble(pieces[1],d) && d >= -3.0 && d <= 3.0)
            engine->setStaticPlayoutDoublingAdvantage(d);
          else {
            responseIsError = true;
            response = "Invalid value for " + pieces[0] + ", must be float from -3.0 to 3.0";
          }
        }
        else if(pieces[0] == "rootPolicyTemperature") {
          if(Global::tryStringToDouble(pieces[1],d) && d >= 0.01 && d <= 100.0)
            engine->setRootPolicyTemperature(d);
          else {
            responseIsError = true;
            response = "Invalid value for " + pieces[0] + ", must be float from 0.01 to 100.0";
          }
        }
        else if(pieces[0] == "analysisWideRootNoise") {
          if(Global::tryStringToDouble(pieces[1],d) && d >= 0.0 && d <= 5.0)
            engine->setAnalysisWideRootNoise(d);
          else {
            responseIsError = true;
            response = "Invalid value for " + pieces[0] + ", must be float from 0.0 to 2.0";
          }
        }
        else {
          responseIsError = true;
          response = "Unknown or invalid parameter: " + pieces[0];
        }
      }
    }

    else if(command == "time_settings") {
      double mainTime;
      double byoYomiTime;
      int byoYomiStones;
      bool success = false;
      try {
        mainTime = parseMainTime(pieces,0);
        byoYomiTime = parsePerPeriodTime(pieces,1);
        byoYomiStones = parseByoYomiStones(pieces,2);
        success = true;
      }
      catch(const StringError& e) {
        responseIsError = true;
        response = e.what();
      }
      if(success) {
        TimeControls tc;
        //This means no time limits, according to gtp spec
        if(byoYomiStones == 0 && byoYomiTime > 0.0)
          tc = TimeControls();
        else if(byoYomiStones == 0)
          tc = TimeControls::absoluteTime(mainTime);
        else
          tc = TimeControls::canadianOrByoYomiTime(mainTime,byoYomiTime,1,byoYomiStones);
        engine->bTimeControls = tc;
        engine->wTimeControls = tc;
      }
    }

    else if(command == "kgs-time_settings") {
      if(pieces.size() < 1) {
        responseIsError = true;
        response = "Expected 'none', 'absolute', 'byoyomi', or 'canadian' as first argument for kgs-time_settings";
      }
      else {
        string what = Global::toLower(Global::trim(pieces[0]));
        TimeControls tc;
        if(what == "none") {
          tc = TimeControls();
          engine->bTimeControls = tc;
          engine->wTimeControls = tc;
        }
        else if(what == "absolute") {
          double mainTime;
          bool success = false;
          try {
            mainTime = parseMainTime(pieces,1);
            success = true;
          }
          catch(const StringError& e) {
            responseIsError = true;
            response = e.what();
          }
          if(success) {
            tc = TimeControls::absoluteTime(mainTime);
            engine->bTimeControls = tc;
            engine->wTimeControls = tc;
          }
        }
        else if(what == "canadian") {
          double mainTime;
          double byoYomiTime;
          int byoYomiStones;
          bool success = false;
          try {
            mainTime = parseMainTime(pieces,1);
            byoYomiTime = parsePerPeriodTime(pieces,2);
            byoYomiStones = parseByoYomiStones(pieces,3);
            success = true;
          }
          catch(const StringError& e) {
            responseIsError = true;
            response = e.what();
          }
          if(success) {
            //Use the same hack in time-settings - if somehow someone specifies positive overtime but 0 stones for it, intepret as no time control
            if(byoYomiStones == 0 && byoYomiTime > 0.0)
              tc = TimeControls();
            else if(byoYomiStones == 0)
              tc = TimeControls::absoluteTime(mainTime);
            else
              tc = TimeControls::canadianOrByoYomiTime(mainTime,byoYomiTime,1,byoYomiStones);
            engine->bTimeControls = tc;
            engine->wTimeControls = tc;
          }
        }
        else if(what == "byoyomi") {
          double mainTime;
          double byoYomiTime;
          int byoYomiPeriods;
          bool success = false;
          try {
            mainTime = parseMainTime(pieces,1);
            byoYomiTime = parsePerPeriodTime(pieces,2);
            byoYomiPeriods = parseByoYomiPeriods(pieces,3);
            success = true;
          }
          catch(const StringError& e) {
            responseIsError = true;
            response = e.what();
          }
          if(success) {
            if(byoYomiPeriods == 0)
              tc = TimeControls::absoluteTime(mainTime);
            else
              tc = TimeControls::canadianOrByoYomiTime(mainTime,byoYomiTime,byoYomiPeriods,1);
            engine->bTimeControls = tc;
            engine->wTimeControls = tc;
          }
        }
        else {
          responseIsError = true;
          response = "Expected 'none', 'absolute', 'byoyomi', or 'canadian' as first argument for kgs-time_settings";
        }
      }
    }

    else if(command == "time_left") {
      Player pla;
      double time;
      int stones;
      if(pieces.size() != 3
         || !PlayerIO::tryParsePlayer(pieces[0],pla)
         || !Global::tryStringToDouble(pieces[1],time)
         || !Global::tryStringToInt(pieces[2],stones)
         ) {
        responseIsError = true;
        response = "Expected player and float time and int stones for time_left but got '" + Global::concat(pieces," ") + "'";
      }
      //Be slightly tolerant of negative time left
      else if(isnan(time) || time < -10.0 || time > 1e50) {
        responseIsError = true;
        response = "invalid time";
      }
      else if(stones < 0 || stones > 100000) {
        responseIsError = true;
        response = "invalid stones";
      }
      else {
        TimeControls tc = pla == P_BLACK ? engine->bTimeControls : engine->wTimeControls;
        if(stones > 0 && tc.originalNumPeriods <= 0) {
          responseIsError = true;
          response = "stones left in period is > 0 but the time control used does not have any overtime periods";
        }
        else {
          //Main time
          if(stones == 0) {
            tc.mainTimeLeft = time;
            tc.inOvertime = false;
            tc.numPeriodsLeftIncludingCurrent = tc.originalNumPeriods;
            tc.numStonesLeftInPeriod = 0;
            tc.timeLeftInPeriod = 0;
          }
          else {
            //Hack for KGS byo-yomi - interpret num stones as periods instead
            if(tc.originalNumPeriods > 1 && tc.numStonesPerPeriod == 1) {
              tc.mainTimeLeft = 0.0;
              tc.inOvertime = true;
              tc.numPeriodsLeftIncludingCurrent = std::min(stones,tc.originalNumPeriods);
              tc.numStonesLeftInPeriod = 1;
              tc.timeLeftInPeriod = time;
            }
            //Normal canadian time interpertation of GTP
            else {
              tc.mainTimeLeft = 0.0;
              tc.inOvertime = true;
              tc.numPeriodsLeftIncludingCurrent = 1;
              tc.numStonesLeftInPeriod = std::min(stones,tc.numStonesPerPeriod);
              tc.timeLeftInPeriod = time;
            }
          }
          if(pla == P_BLACK)
            engine->bTimeControls = tc;
          else
            engine->wTimeControls = tc;

          //In case the controller tells us komi every move, restart pondering afterward.
          maybeStartPondering = engine->bot->getRootHist().moveHistory.size() > 0;
        }
      }
    }

    else if(command == "kata-debug-print-tc") {
      response += "Black "+ engine->bTimeControls.toDebugString(engine->bot->getRootBoard(),engine->bot->getRootHist(),initialParams.lagBuffer);
      response += "\n";
      response += "White "+ engine->wTimeControls.toDebugString(engine->bot->getRootBoard(),engine->bot->getRootHist(),initialParams.lagBuffer);
    }

    else if(command == "play") {
      Player pla;
      Loc loc;
      if(pieces.size() != 2) {
        responseIsError = true;
        response = "Expected two arguments for play but got '" + Global::concat(pieces," ") + "'";
      }
      else if(!PlayerIO::tryParsePlayer(pieces[0],pla)) {
        responseIsError = true;
        response = "Could not parse color: '" + pieces[0] + "'";
      }
      else if(!tryParseLoc(pieces[1],engine->bot->getRootBoard(),loc)) {
        responseIsError = true;
        response = "Could not parse vertex: '" + pieces[1] + "'";
      }
      else {
        bool suc = engine->play(loc,pla);
        if(!suc) {
          responseIsError = true;
          response = "illegal move";
        }
        maybeStartPondering = true;
      }
    }
	
	   else if(command == "set_position") {
      if(pieces.size() % 2 != 0) {
        responseIsError = true;
        response = "Expected a space-separated sequence of <COLOR> <VERTEX> pairs but got '" + Global::concat(pieces," ") + "'";
      }
      else {
        vector<Move> initialStones;
        for(int i = 0; i<pieces.size(); i += 2) {
          Player pla;
          Loc loc;
          if(!PlayerIO::tryParsePlayer(pieces[i],pla)) {
            responseIsError = true;
            response = "Expected a space-separated sequence of <COLOR> <VERTEX> pairs but got '" + Global::concat(pieces," ") + "': ";
            response += "could not parse color: '" + pieces[0] + "'";
            break;
          }
          else if(!tryParseLoc(pieces[i+1],engine->bot->getRootBoard(),loc)) {
            responseIsError = true;
            response = "Expected a space-separated sequence of <COLOR> <VERTEX> pairs but got '" + Global::concat(pieces," ") + "': ";
            response += "Could not parse vertex: '" + pieces[1] + "'";
            break;
          }
          else if(loc == Board::PASS_LOC) {
            responseIsError = true;
            response = "Expected a space-separated sequence of <COLOR> <VERTEX> pairs but got '" + Global::concat(pieces," ") + "': ";
            response += "Could not parse vertex: '" + pieces[1] + "'";
            break;
          }
          initialStones.push_back(Move(loc,pla));
        }
        if(!responseIsError) {
          bool suc = engine->setPosition(initialStones);
          if(!suc) {
            responseIsError = true;
            response = "Illegal stone placements - overlapping stones or stones with no liberties?";
          }
          maybeStartPondering = false;
        }
      }
    }

    else if(command == "undo") {
      bool suc = engine->undo();
      if(!suc) {
        responseIsError = true;
        response = "cannot undo";
      }
    }

    else if(command == "genmove" || command == "genmove_debug" || command == "search_debug") {
      Player pla;
      if(pieces.size() != 1) {
        responseIsError = true;
        response = "Expected one argument for genmove but got '" + Global::concat(pieces," ") + "'";
      }
      else if(!PlayerIO::tryParsePlayer(pieces[0],pla)) {
        responseIsError = true;
        response = "Could not parse color: '" + pieces[0] + "'";
      }
      else {
        bool debug = command == "genmove_debug" || command == "search_debug";
        bool playChosenMove = command != "search_debug";

        engine->genMove(
          pla,
          logger,searchFactorWhenWinningThreshold,searchFactorWhenWinning,
          cleanupBeforePass,ogsChatToStderr,
          allowResignation,resignThreshold,resignConsecTurns,resignMinScoreDifference,
          logSearchInfo,debug,playChosenMove,
          response,responseIsError,maybeStartPondering,
          GTPEngine::AnalyzeArgs()
        );
      }
    }

    else if(command == "genmove_analyze" || command == "lz-genmove_analyze" || command == "kata-genmove_analyze") {
      Player pla = engine->bot->getRootPla();
      bool parseFailed = false;
      GTPEngine::AnalyzeArgs args = parseAnalyzeCommand(command, pieces, pla, parseFailed, engine);
      if(parseFailed) {
        responseIsError = true;
        response = "Could not parse genmove_analyze arguments or arguments out of range: '" + Global::concat(pieces," ") + "'";
      }
      else {
        bool debug = false;
        bool playChosenMove = true;

        //Make sure the "equals" for GTP is printed out prior to the first analyze line, regardless of thread racing
        if(hasId)
          cout << "=" << Global::intToString(id) << endl;
        else
          cout << "=" << endl;

        engine->genMove(
          pla,
          logger,searchFactorWhenWinningThreshold,searchFactorWhenWinning,
          cleanupBeforePass,ogsChatToStderr,
          allowResignation,resignThreshold,resignConsecTurns,resignMinScoreDifference,
          logSearchInfo,debug,playChosenMove,
          response,responseIsError,maybeStartPondering,
          args
        );
        //And manually handle the result as well. In case of error, don't report any play.
        suppressResponse = true;
        if(!responseIsError) {
          cout << response << endl;
          cout << endl;
        }
        else {
          cout << endl;
          if(!loggingToStderr)
            cerr << response << endl;
        }
      }
    }

    else if(command == "clear_cache") {
      engine->clearCache();
    }
    else if(command == "showboard") {
      ostringstream sout;
      engine->bot->getRootHist().printBasicInfo(sout, engine->bot->getRootBoard());
      //Filter out all double newlines, since double newline terminates GTP command responses
      string s = sout.str();
      string filtered;
      for(int i = 0; i<s.length(); i++) {
        if(i > 0 && s[i-1] == '\n' && s[i] == '\n')
          continue;
        filtered += s[i];
      }
      response = Global::trim(filtered);
    }

    else if(command == "fixed_handicap") {
      int n;
      if(pieces.size() != 1) {
        responseIsError = true;
        response = "Expected one argument for fixed_handicap but got '" + Global::concat(pieces," ") + "'";
      }
      else if(!Global::tryStringToInt(pieces[0],n)) {
        responseIsError = true;
        response = "Could not parse number of handicap stones: '" + pieces[0] + "'";
      }
      else if(n < 2) {
        responseIsError = true;
        response = "Number of handicap stones less than 2: '" + pieces[0] + "'";
      }
      else if(!engine->bot->getRootBoard().isEmpty()) {
        responseIsError = true;
        response = "Board is not empty";
      }
      else {
        engine->placeFixedHandicap(n,response,responseIsError);
      }
    }

    else if(command == "place_free_handicap") {
      int n;
      if(pieces.size() != 1) {
        responseIsError = true;
        response = "Expected one argument for place_free_handicap but got '" + Global::concat(pieces," ") + "'";
      }
      else if(!Global::tryStringToInt(pieces[0],n)) {
        responseIsError = true;
        response = "Could not parse number of handicap stones: '" + pieces[0] + "'";
      }
      else if(n < 2) {
        responseIsError = true;
        response = "Number of handicap stones less than 2: '" + pieces[0] + "'";
      }
      else if(!engine->bot->getRootBoard().isEmpty()) {
        responseIsError = true;
        response = "Board is not empty";
      }
      else {
        engine->placeFreeHandicap(n,response,responseIsError,seedRand);
      }
    }

    else if(command == "set_free_handicap") {
      if(!engine->bot->getRootBoard().isEmpty()) {
        responseIsError = true;
        response = "Board is not empty";
      }
      else {
        vector<Loc> locs;
        int xSize = engine->bot->getRootBoard().x_size;
        int ySize = engine->bot->getRootBoard().y_size;
        Board board(xSize,ySize);
        for(int i = 0; i<pieces.size(); i++) {
          Loc loc;
          bool suc = tryParseLoc(pieces[i],board,loc);
          if(!suc || loc == Board::PASS_LOC) {
            responseIsError = true;
            response = "Invalid handicap location: " + pieces[i];
          }
          locs.push_back(loc);
        }
        for(int i = 0; i<locs.size(); i++)
          board.setStone(locs[i],P_BLACK);

        Player pla = P_WHITE;
        BoardHistory hist(board,pla,engine->getCurrentRules(),0);
        vector<Move> newMoveHistory;
        engine->setPositionAndRules(pla,board,hist,board,pla,newMoveHistory);
      }
    }

    else if(command == "final_score") {
      engine->stopAndWait();

      BoardHistory hist = engine->bot->getRootHist();

      //If the game is finished, then we score the game as-is.
      //If it's not finished, then we try to get a bit clever.
      Player winner = C_EMPTY;
      double finalWhiteMinusBlackScore = 0.0;
      if(hist.isGameFinished) {
        //For GTP purposes, we treat noResult as a draw since there is no provision for anything else.
        winner = hist.winner;
        finalWhiteMinusBlackScore = hist.finalWhiteMinusBlackScore;
      }
      else {
        double lead = engine->computeLead(logger);
        finalWhiteMinusBlackScore = lead;
        winner = lead > 0 ? P_WHITE : lead < 0 ? P_BLACK : C_EMPTY;
      }

      if(winner == C_EMPTY)
        response = "0";
      else if(winner == C_BLACK)
        response = "B+" + Global::strprintf("%.1f",-finalWhiteMinusBlackScore);
      else if(winner == C_WHITE)
        response = "W+" + Global::strprintf("%.1f",finalWhiteMinusBlackScore);
      else
        ASSERT_UNREACHABLE;
    }

    else if(command == "final_status_list") {
      int statusMode = 0;
      if(pieces.size() != 1) {
        responseIsError = true;
        response = "Expected one argument for final_status_list but got '" + Global::concat(pieces," ") + "'";
      }
      else {
        if(pieces[0] == "alive")
          statusMode = 0;
        else if(pieces[0] == "seki")
          statusMode = 1;
        else if(pieces[0] == "dead")
          statusMode = 2;
        else {
          responseIsError = true;
          response = "Argument to final_status_list must be 'alive' or 'seki' or 'dead'";
          statusMode = 3;
        }

        if(statusMode < 3) {
          vector<bool> isAlive = engine->computeAnticipatedStatusesWithOwnership(logger);
          Board board = engine->bot->getRootBoard();
          vector<Loc> locsToReport;

          if(statusMode == 0) {
            for(int y = 0; y<board.y_size; y++) {
              for(int x = 0; x<board.x_size; x++) {
                Loc loc = Location::getLoc(x,y,board.x_size);
                if(board.colors[loc] != C_EMPTY && isAlive[loc])
                  locsToReport.push_back(loc);
              }
            }
          }
          if(statusMode == 2) {
            for(int y = 0; y<board.y_size; y++) {
              for(int x = 0; x<board.x_size; x++) {
                Loc loc = Location::getLoc(x,y,board.x_size);
                if(board.colors[loc] != C_EMPTY && !isAlive[loc])
                  locsToReport.push_back(loc);
              }
            }
          }

          response = "";
          for(int i = 0; i<locsToReport.size(); i++) {
            Loc loc = locsToReport[i];
            if(i > 0)
              response += " ";
            response += Location::toString(loc,board);
          }
        }
      }
    }

    else if(command == "loadsgf") {
      if(pieces.size() != 1 && pieces.size() != 2) {
        responseIsError = true;
        response = "Expected one or two arguments for loadsgf but got '" + Global::concat(pieces," ") + "'";
      }
      else {
        string filename = pieces[0];
        bool parseFailed = false;
        bool moveNumberSpecified = false;
        int moveNumber = 0;
        if(pieces.size() == 2) {
          bool suc = Global::tryStringToInt(pieces[1],moveNumber);
          if(!suc || moveNumber < 0 || moveNumber > 10000000)
            parseFailed = true;
          else {
            moveNumberSpecified = true;
          }
        }
        if(parseFailed) {
          responseIsError = true;
          response = "Invalid value for moveNumber for loadsgf";
        }
        else {
          Board sgfInitialBoard;
          Player sgfInitialNextPla;
          BoardHistory sgfInitialHist;
          Rules sgfRules;
          Board sgfBoard;
          Player sgfNextPla;
          BoardHistory sgfHist;

          bool sgfParseSuccess = false;
          CompactSgf* sgf = NULL;
          try {
            sgf = CompactSgf::loadFile(filename);

            if(!moveNumberSpecified || moveNumber > sgf->moves.size())
              moveNumber = sgf->moves.size();

            sgfRules = sgf->getRulesOrWarn(
              engine->getCurrentRules(), //Use current rules as default
              [&logger](const string& msg) { logger.write(msg); cerr << msg << endl; }
            );
            if(engine->nnEval != NULL) {
              bool rulesWereSupported;
              Rules supportedRules = engine->nnEval->getSupportedRules(sgfRules,rulesWereSupported);
              if(!rulesWereSupported) {
                ostringstream out;
                out << "WARNING: Rules " << sgfRules.toJsonStringNoKomi()
                    << " from sgf not supported by neural net, using " << supportedRules.toJsonStringNoKomi() << " instead";
                logger.write(out.str());
                if(!loggingToStderr)
                  cerr << out.str() << endl;
                sgfRules = supportedRules;
              }
            }

            if(isForcingKomi)
              sgfRules.komi = forcedKomi;

            {
              //See if the rules differ, IGNORING komi differences
              Rules currentRules = engine->getCurrentRules();
              currentRules.komi = sgfRules.komi;
              if(sgfRules != currentRules) {
                ostringstream out;
                out << "Changing rules to " << sgfRules.toJsonStringNoKomi();
                logger.write(out.str());
                if(!loggingToStderr)
                  cerr << out.str() << endl;
              }
            }

            sgf->setupInitialBoardAndHist(sgfRules, sgfInitialBoard, sgfInitialNextPla, sgfInitialHist);
            sgfBoard = sgfInitialBoard;
            sgfNextPla = sgfInitialNextPla;
            sgfHist = sgfInitialHist;
            sgf->playMovesTolerant(sgfBoard,sgfNextPla,sgfHist,moveNumber,preventEncore);

            delete sgf;
            sgf = NULL;
            sgfParseSuccess = true;
          }
          catch(const StringError& err) {
            delete sgf;
            sgf = NULL;
            responseIsError = true;
            response = "Could not load sgf: " + string(err.what());
          }
          catch(...) {
            delete sgf;
            sgf = NULL;
            responseIsError = true;
            response = "Cannot load file";
          }

          if(sgfParseSuccess) {
            if(sgfRules.komi != engine->getCurrentRules().komi) {
              ostringstream out;
              out << "Changing komi to " << sgfRules.komi;
              logger.write(out.str());
              if(!loggingToStderr)
                cerr << out.str() << endl;
            }
            engine->setPositionAndRules(sgfNextPla, sgfBoard, sgfHist, sgfInitialBoard, sgfInitialNextPla, sgfHist.moveHistory);
          }
        }
      }
    }

    else if(command == "printsgf") {
      if(pieces.size() != 0 && pieces.size() != 1) {
        responseIsError = true;
        response = "Expected zero or one argument for print but got '" + Global::concat(pieces," ") + "'";
      }
      else if(pieces.size() == 0 || pieces[0] == "-") {
        ostringstream out;
        WriteSgf::writeSgf(out,"","",engine->bot->getRootHist(),NULL,true,false);
        response = out.str();
      }
      else {
        ofstream out(pieces[0]);
        WriteSgf::writeSgf(out,"","",engine->bot->getRootHist(),NULL,true,false);
        out.close();
        response = "";
      }
    }

    else if(command == "analyze" || command == "lz-analyze" || command == "kata-analyze") {
      Player pla = engine->bot->getRootPla();
      bool parseFailed = false;
      GTPEngine::AnalyzeArgs args = parseAnalyzeCommand(command, pieces, pla, parseFailed, engine);

      if(parseFailed) {
        responseIsError = true;
        response = "Could not parse analyze arguments or arguments out of range: '" + Global::concat(pieces," ") + "'";
      }
      else {
        //Make sure the "equals" for GTP is printed out prior to the first analyze line, regardless of thread racing
        if(hasId)
          cout << "=" << Global::intToString(id) << endl;
        else
          cout << "=" << endl;

        engine->analyze(pla, args);

        //No response - currentlyAnalyzing will make sure we get a newline at the appropriate time, when stopped.
        suppressResponse = true;
        currentlyAnalyzing = true;
      }
    }

    else if(command == "kata-raw-nn") {
      int whichSymmetry = -1;
      bool parsed = false;
      if(pieces.size() == 1) {
        string s = Global::trim(Global::toLower(pieces[0]));
        if(s == "all")
          parsed = true;
        else if(Global::tryStringToInt(s,whichSymmetry) && whichSymmetry >= 0 && whichSymmetry <= 7)
          parsed = true;
      }

      if(!parsed) {
        responseIsError = true;
        response = "Expected one argument 'all' or symmetry index [0-7] for kata-raw-nn but got '" + Global::concat(pieces," ") + "'";
      }
      else {
        response = engine->rawNN(whichSymmetry);
      }
    }


    else if(command == "cputime" || command == "gomill-cpu_time") {
      response = Global::doubleToString(engine->genmoveTimeSum);
    }

    else if(command == "stop") {
      //Stop any ongoing ponder or analysis
      engine->stopAndWait();
    }

    else {
      responseIsError = true;
      response = "unknown command";
    }


    //Postprocessing of response
    if(hasId)
      response = Global::intToString(id) + " " + response;
    else
      response = " " + response;

    if(responseIsError)
      response = "?" + response;
    else
      response = "=" + response;

    if(!suppressResponse) {
      cout << response << endl;
      cout << endl;
    }

    if(logAllGTPCommunication)
      logger.write(response);

    if(shouldQuitAfterResponse)
      break;

    if(maybeStartPondering && ponderingEnabled)
      engine->ponder();

  } //Close read loop

  delete engine;
  engine = NULL;
  NeuralNet::globalCleanup();
  ScoreValue::freeTables();

  logger.write("All cleaned up, quitting");
  return 0;
}
>>>>>>> 1b0c0711
<|MERGE_RESOLUTION|>--- conflicted
+++ resolved
@@ -1,4 +1,3 @@
-<<<<<<< HEAD
 #include "../core/global.h"
 #include "../core/config_parser.h"
 #include "../core/timer.h"
@@ -14,11 +13,6 @@
 
 using namespace std;
 
-
-
-
-
-
 static const vector<string> knownCommands = {
   //Basic GTP commands
   "protocol_version",
@@ -32,7 +26,7 @@
   //rectangular_boardsize is an alias for boardsize, intended to make it more evident that we have such support
   "boardsize",
   "rectangular_boardsize",
-
+  
   "clear_board",
   "set_position",
   "komi",
@@ -48,7 +42,13 @@
   "kata-get-param",
   "kata-set-param",
   "kgs-rules",
-
+  
+  //pda command
+  "pda",
+  "dympdacap",
+  "getpda",
+  "getdympdacap",
+  
   "genmove",
   "genmove_debug", //Prints additional info to stderr
   "search_debug", //Prints additional info to stderr, doesn't actually make the move
@@ -89,10 +89,6 @@
 
   //Stop any ongoing ponder or analyze
   "stop",
-  //new test command
-  "setpolicy",
-  "setmaxpolicy",
-  "clearpolicy",
 };
 
 static bool tryParseLoc(const string& s, const Board& b, Loc& loc) {
@@ -169,6 +165,103 @@
   return true;
 }
 
+static void updatePlayoutDoublingAdvantageHelper2(
+	AsyncBot* bot, const Board& board, const BoardHistory& hist,
+	double dynamicPlayoutDoublingAdvantageCapPerOppLead,
+	double& desiredPlayoutDoublingAdvantage,
+	SearchParams& params
+) {
+	(void)board;
+	if (!noWhiteStonesOnBoard(board))
+		return;
+	if (dynamicPlayoutDoublingAdvantageCapPerOppLead <= 0.0)
+		return;
+	  double boardSizeScaling = pow(19.0 * 19.0 / (double)(board.x_size * board.y_size), 0.75);
+    double pdaScalingStartPoints = std::max(4.0 / boardSizeScaling, 2.0);
+    double initialBlackAdvantageInPoints = initialBlackAdvantage(hist);
+   double initialAdvantageInPoints = abs(initialBlackAdvantageInPoints);
+	if ((initialBlackAdvantageInPoints < pdaScalingStartPoints)) {
+		desiredPlayoutDoublingAdvantage = 0.0;
+	}
+	else {		
+   // Player disadvantagedPla = initialBlackAdvantageInPoints >= 0 ? P_WHITE : P_BLACK; 
+	if(initialAdvantageInPoints < pdaScalingStartPoints ) {
+		if(board.x_size <= 7 || board.y_size <= 7)
+			desiredPlayoutDoublingAdvantage = 0.0;
+		return;
+    }
+	 //What increment to adjust desiredPlayoutDoublingAdvantage at.
+      //Power of 2 to avoid any rounding issues.
+      const double increment = 0.125;
+
+      //Hard cap of 2.75 in this parameter, since more extreme values start to reach into values without good training.
+      //Scale mildly with board size - small board a given point lead counts as "more".
+      double pdaCap = std::min(
+        2.75,
+        dynamicPlayoutDoublingAdvantageCapPerOppLead *
+        (initialAdvantageInPoints - pdaScalingStartPoints) * boardSizeScaling
+      );
+      pdaCap = round(pdaCap / increment) * increment;
+		//No history, or literally no white stones on board? Then this is a new game or a newly set position
+			//Just use the cap		
+		desiredPlayoutDoublingAdvantage =pdaCap;
+		
+		if (params.playoutDoublingAdvantage != desiredPlayoutDoublingAdvantage) {
+			params.playoutDoublingAdvantage = desiredPlayoutDoublingAdvantage;
+			bot->setParams(params);
+			printf("\nPDA: %f\n", params.playoutDoublingAdvantage);
+		}
+	}
+}
+
+static void updatePlayoutDoublingAdvantageHelper3(
+	AsyncBot* bot, const Board& board, const BoardHistory& hist,
+	double dynamicPlayoutDoublingAdvantageCapPerOppLead,
+	double& desiredPlayoutDoublingAdvantage,
+	SearchParams& params
+) {
+	(void)board;
+	if (dynamicPlayoutDoublingAdvantageCapPerOppLead <= 0.0)
+		return;
+	  double boardSizeScaling = pow(19.0 * 19.0 / (double)(board.x_size * board.y_size), 0.75);
+    double pdaScalingStartPoints = std::max(4.0 / boardSizeScaling, 2.0);
+    double initialBlackAdvantageInPoints = initialBlackAdvantage(hist);
+   double initialAdvantageInPoints = abs(initialBlackAdvantageInPoints);
+	if ((initialBlackAdvantageInPoints < pdaScalingStartPoints)) {
+		desiredPlayoutDoublingAdvantage = 0.0;
+	}
+	else {		
+   // Player disadvantagedPla = initialBlackAdvantageInPoints >= 0 ? P_WHITE : P_BLACK; 
+	if(initialAdvantageInPoints < pdaScalingStartPoints ) {
+		if(board.x_size <= 7 || board.y_size <= 7)
+			desiredPlayoutDoublingAdvantage = 0.0;
+		return;
+    }
+	 //What increment to adjust desiredPlayoutDoublingAdvantage at.
+      //Power of 2 to avoid any rounding issues.
+      const double increment = 0.125;
+
+      //Hard cap of 2.75 in this parameter, since more extreme values start to reach into values without good training.
+      //Scale mildly with board size - small board a given point lead counts as "more".
+      double pdaCap = std::min(
+        2.75,
+        dynamicPlayoutDoublingAdvantageCapPerOppLead *
+        (initialAdvantageInPoints - pdaScalingStartPoints) * boardSizeScaling
+      );
+      pdaCap = round(pdaCap / increment) * increment;
+		//No history, or literally no white stones on board? Then this is a new game or a newly set position
+			//Just use the cap		
+		desiredPlayoutDoublingAdvantage =pdaCap;
+		if (params.playoutDoublingAdvantage != desiredPlayoutDoublingAdvantage) {
+			params.playoutDoublingAdvantage = desiredPlayoutDoublingAdvantage;
+			bot->setParams(params);
+			printf("\nPDA: %f\n", params.playoutDoublingAdvantage);
+		}
+	}
+}
+
+
+
 static void updateDynamicPDAHelper(
   const Board& board, const BoardHistory& hist,
   const double dynamicPlayoutDoublingAdvantageCapPerOppLead,
@@ -177,7 +270,8 @@
 ) {
   (void)board;
   if(dynamicPlayoutDoublingAdvantageCapPerOppLead <= 0.0) {
-    desiredDynamicPDAForWhite = 0.0;
+	  return;
+    //desiredDynamicPDAForWhite = 0.0;
   }
   else {
     double boardSizeScaling = pow(19.0 * 19.0 / (double)(board.x_size * board.y_size), 0.75);
@@ -185,8 +279,11 @@
     double initialBlackAdvantageInPoints = initialBlackAdvantage(hist);
     Player disadvantagedPla = initialBlackAdvantageInPoints >= 0 ? P_WHITE : P_BLACK;
     double initialAdvantageInPoints = abs(initialBlackAdvantageInPoints);
-    if(initialAdvantageInPoints < pdaScalingStartPoints || board.x_size <= 7 || board.y_size <= 7) {
-      desiredDynamicPDAForWhite = 0.0;
+    if(initialAdvantageInPoints < pdaScalingStartPoints) {
+     	if (desiredDynamicPDAForWhite > 10)
+			desiredDynamicPDAForWhite = 0.0;
+		if(board.x_size <= 7 || board.y_size <= 7)
+			desiredDynamicPDAForWhite = 0.0;
     }
     else {
       double desiredDynamicPDAForDisadvantagedPla =
@@ -301,7 +398,7 @@
   const int analysisPVLen;
   const bool preventEncore;
 
-  const double dynamicPlayoutDoublingAdvantageCapPerOppLead;
+  double dynamicPlayoutDoublingAdvantageCapPerOppLead;
   double staticPlayoutDoublingAdvantage;
   bool staticPDATakesPrecedence;
   double genmoveWideRootNoise;
@@ -465,2828 +562,6 @@
     recentWinLossValues.clear();
     updateDynamicPDA();
   }
-
-  void clearBoard() {
-    assert(bot->getRootHist().rules == currentRules);
-    int newXSize = bot->getRootBoard().x_size;
-    int newYSize = bot->getRootBoard().y_size;
-    Board board(newXSize,newYSize);
-    Player pla = P_BLACK;
-    BoardHistory hist(board,pla,currentRules,0);
-    vector<Move> newMoveHistory;
-    setPositionAndRules(pla,board,hist,board,pla,newMoveHistory);
-    clearStatsForNewGame();
-  }
-
-  bool setPosition(const vector<Move>& initialStones) {
-    assert(bot->getRootHist().rules == currentRules);
-    int newXSize = bot->getRootBoard().x_size;
-    int newYSize = bot->getRootBoard().y_size;
-    Board board(newXSize,newYSize);
-    for(int i = 0; i<initialStones.size(); i++) {
-      if(!board.isOnBoard(initialStones[i].loc) || board.colors[initialStones[i].loc] != C_EMPTY) {
-        return false;
-      }
-      bool suc = board.setStone(initialStones[i].loc, initialStones[i].pla);
-      if(!suc) {
-        return false;
-      }
-    }
-
-    //Make sure nothing died along the way
-    for(int i = 0; i<initialStones.size(); i++) {
-      if(board.colors[initialStones[i].loc] != initialStones[i].pla) {
-        return false;
-      }
-    }
-    Player pla = P_BLACK;
-    BoardHistory hist(board,pla,currentRules,0);
-    vector<Move> newMoveHistory;
-    setPositionAndRules(pla,board,hist,board,pla,newMoveHistory);
-    clearStatsForNewGame();
-    return true;
-  }
-
-  void updateKomiIfNew(float newKomi) {
-    bot->setKomiIfNew(newKomi);
-    currentRules.komi = newKomi;
-  }
-
-  void setStaticPlayoutDoublingAdvantage(double d) {
-    staticPlayoutDoublingAdvantage = d;
-    staticPDATakesPrecedence = true;
-  }
-  void setAnalysisWideRootNoise(double x) {
-    analysisWideRootNoise = x;
-  }
-  void setRootPolicyTemperature(double x) {
-    params.rootPolicyTemperature = x;
-    bot->setParams(params);
-    bot->clearSearch();
-  }
-
-  void updateDynamicPDA() {
-    updateDynamicPDAHelper(
-      bot->getRootBoard(),bot->getRootHist(),
-      dynamicPlayoutDoublingAdvantageCapPerOppLead,
-      recentWinLossValues,
-      desiredDynamicPDAForWhite
-    );
-  }
-  bool setPolicy(bool isMax,Loc loc,float policy) {
-     return  bot->setPolicy(isMax,loc,policy);
-  }
-
-  bool restorePolicy() {
-     return bot->restorePolicy();
-  }
-
-  bool play(Loc loc, Player pla) {
-    assert(bot->getRootHist().rules == currentRules);
-    bool suc = bot->makeMove(loc,pla,preventEncore);
-    if(suc)
-      moveHistory.push_back(Move(loc,pla));
-    return suc;
-  }
-
-  bool undo() {
-    if(moveHistory.size() <= 0)
-      return false;
-    assert(bot->getRootHist().rules == currentRules);
-
-    vector<Move> moveHistoryCopy = moveHistory;
-
-    Board undoneBoard = initialBoard;
-    BoardHistory undoneHist(undoneBoard,initialPla,currentRules,0);
-    vector<Move> emptyMoveHistory;
-    setPositionAndRules(initialPla,undoneBoard,undoneHist,initialBoard,initialPla,emptyMoveHistory);
-
-    for(int i = 0; i<moveHistoryCopy.size()-1; i++) {
-      Loc moveLoc = moveHistoryCopy[i].loc;
-      Player movePla = moveHistoryCopy[i].pla;
-      bool suc = play(moveLoc,movePla);
-      assert(suc);
-      (void)suc; //Avoid warning when asserts are off
-    }
-    return true;
-  }
-
-  bool setRulesNotIncludingKomi(Rules newRules, string& error) {
-    assert(nnEval != NULL);
-    assert(bot->getRootHist().rules == currentRules);
-    newRules.komi = currentRules.komi;
-
-    bool rulesWereSupported;
-    nnEval->getSupportedRules(newRules,rulesWereSupported);
-    if(!rulesWereSupported) {
-      error = "Rules " + newRules.toJsonStringNoKomi() + " are not supported by this neural net version";
-      return false;
-    }
-
-    vector<Move> moveHistoryCopy = moveHistory;
-
-    Board board = initialBoard;
-    BoardHistory hist(board,initialPla,newRules,0);
-    vector<Move> emptyMoveHistory;
-    setPositionAndRules(initialPla,board,hist,initialBoard,initialPla,emptyMoveHistory);
-
-    for(int i = 0; i<moveHistoryCopy.size(); i++) {
-      Loc moveLoc = moveHistoryCopy[i].loc;
-      Player movePla = moveHistoryCopy[i].pla;
-      bool suc = play(moveLoc,movePla);
-
-      //Because internally we use a highly tolerant test, we don't expect this to actually trigger
-      //even if a rules change did make some earlier moves illegal. But this check simply futureproofs
-      //things in case we ever do
-      if(!suc) {
-        error = "Could not make the rules change, some earlier moves in the game would now become illegal.";
-        return false;
-      }
-    }
-    return true;
-  }
-
-  void ponder() {
-    bot->ponder(lastSearchFactor);
-  }
-
-  struct AnalyzeArgs {
-    bool analyzing = false;
-    bool lz = false;
-    bool kata = false;
-    int minMoves = 0;
-    int maxMoves = 10000000;
-    bool showOwnership = false;
-    bool showPVVisits = false;
-    double secondsPerReport = 1e30;
-    vector<int> avoidMoveUntilByLocBlack;
-    vector<int> avoidMoveUntilByLocWhite;
-  };
-
-  std::function<void(const Search* search)> getAnalyzeCallback(Player pla, AnalyzeArgs args) {
-    std::function<void(const Search* search)> callback;
-    //lz-analyze
-    if(args.lz && !args.kata) {
-      //Avoid capturing anything by reference except [this], since this will potentially be used
-      //asynchronously and called after we return
-      callback = [args,pla,this](const Search* search) {
-        vector<AnalysisData> buf;
-        search->getAnalysisData(buf,args.minMoves,false,analysisPVLen);
-        if(buf.size() > args.maxMoves)
-          buf.resize(args.maxMoves);
-        if(buf.size() <= 0)
-          return;
-
-        const Board board = search->getRootBoard();
-        for(int i = 0; i<buf.size(); i++) {
-          if(i > 0)
-            cout << " ";
-          const AnalysisData& data = buf[i];
-          double winrate = 0.5 * (1.0 + data.winLossValue);
-          double lcb = PlayUtils::getHackedLCBForWinrate(search,data,pla);
-          if(perspective == P_BLACK || (perspective != P_BLACK && perspective != P_WHITE && pla == P_BLACK)) {
-            winrate = 1.0-winrate;
-            lcb = 1.0 - lcb;
-          }
-          cout << "info";
-          cout << " move " << Location::toString(data.move,board);
-          cout << " visits " << data.numVisits;
-          cout << " winrate " << round(winrate * 10000.0);
-          cout << " prior " << round(data.policyPrior * 10000.0);
-          cout << " lcb " << round(lcb * 10000.0);
-          cout << " order " << data.order;
-          cout << " pv ";
-          if(preventEncore && data.pvContainsPass())
-            data.writePVUpToPhaseEnd(cout,board,search->getRootHist(),search->getRootPla());
-          else
-            data.writePV(cout,board);
-          if(args.showPVVisits) {
-            cout << " pvVisits ";
-            if(preventEncore && data.pvContainsPass())
-              data.writePVVisitsUpToPhaseEnd(cout,board,search->getRootHist(),search->getRootPla());
-            else
-              data.writePVVisits(cout);
-          }
-        }
-        cout << endl;
-      };
-    }
-    //kata-analyze, analyze (sabaki)
-    else {
-      callback = [args,pla,this](const Search* search) {
-        vector<AnalysisData> buf;
-        search->getAnalysisData(buf,args.minMoves,false,analysisPVLen);
-        if(buf.size() > args.maxMoves)
-          buf.resize(args.maxMoves);
-        if(buf.size() <= 0)
-          return;
-
-        vector<double> ownership;
-        if(args.showOwnership) {
-          static constexpr int64_t ownershipMinVisits = 3;
-          ownership = search->getAverageTreeOwnership(ownershipMinVisits);
-        }
-
-        ostringstream out;
-        if(!args.kata) {
-          //Hack for sabaki - ensure always showing decimal point. Also causes output to be more verbose with trailing zeros,
-          //unfortunately, despite doing not improving the precision of the values.
-          out << std::showpoint;
-        }
-
-        const Board board = search->getRootBoard();
-        for(int i = 0; i<buf.size(); i++) {
-          if(i > 0)
-            out << " ";
-          const AnalysisData& data = buf[i];
-          double winrate = 0.5 * (1.0 + data.winLossValue);
-          double utility = data.utility;
-          //We still hack the LCB for consistency with LZ-analyze
-          double lcb = PlayUtils::getHackedLCBForWinrate(search,data,pla);
-          ///But now we also offer the proper LCB that KataGo actually uses.
-          double utilityLcb = data.lcb;
-          double scoreMean = data.scoreMean;
-          double lead = data.lead;
-          if(perspective == P_BLACK || (perspective != P_BLACK && perspective != P_WHITE && pla == P_BLACK)) {
-            winrate = 1.0-winrate;
-            lcb = 1.0 - lcb;
-            utility = -utility;
-            scoreMean = -scoreMean;
-            lead = -lead;
-            utilityLcb = -utilityLcb;
-          }
-          out << "info";
-          out << " move " << Location::toString(data.move,board);
-          out << " visits " << data.numVisits;
-          out << " utility " << utility;
-          out << " winrate " << winrate;
-          out << " scoreMean " << lead;
-          out << " scoreStdev " << data.scoreStdev;
-          out << " scoreLead " << lead;
-          out << " scoreSelfplay " << scoreMean;
-          out << " prior " << data.policyPrior;
-          out << " lcb " << lcb;
-          out << " utilityLcb " << utilityLcb;
-          out << " order " << data.order;
-          out << " pv ";
-          if(preventEncore && data.pvContainsPass())
-            data.writePVUpToPhaseEnd(out,board,search->getRootHist(),search->getRootPla());
-          else
-            data.writePV(out,board);
-          if(args.showPVVisits) {
-            out << " pvVisits ";
-            if(preventEncore && data.pvContainsPass())
-              data.writePVVisitsUpToPhaseEnd(out,board,search->getRootHist(),search->getRootPla());
-            else
-              data.writePVVisits(out);
-          }
-        }
-
-        if(args.showOwnership) {
-          out << " ";
-
-          out << "ownership";
-          int nnXLen = search->nnXLen;
-          for(int y = 0; y<board.y_size; y++) {
-            for(int x = 0; x<board.x_size; x++) {
-              int pos = NNPos::xyToPos(x,y,nnXLen);
-              if(perspective == P_BLACK || (perspective != P_BLACK && perspective != P_WHITE && pla == P_BLACK))
-                out << " " << -ownership[pos];
-              else
-                out << " " << ownership[pos];
-            }
-          }
-        }
-
-        cout << out.str() << endl;
-      };
-    }
-    return callback;
-  }
-
-  void genMove(
-    Player pla,
-    Logger& logger, double searchFactorWhenWinningThreshold, double searchFactorWhenWinning,
-    bool cleanupBeforePass, bool ogsChatToStderr,
-    bool allowResignation, double resignThreshold, int resignConsecTurns, double resignMinScoreDifference,
-    bool logSearchInfo, bool debug, bool playChosenMove,
-    string& response, bool& responseIsError, bool& maybeStartPondering,
-    AnalyzeArgs args
-  ) {
-    ClockTimer timer;
-
-    response = "";
-    responseIsError = false;
-    maybeStartPondering = false;
-
-    nnEval->clearStats();
-    TimeControls tc = pla == P_BLACK ? bTimeControls : wTimeControls;
-
-    //Update dynamic PDA given whatever the most recent values are, if we're using dynamic
-    updateDynamicPDA();
-    //Make sure we have the right parameters, in case someone ran analysis in the meantime.
-    if(staticPDATakesPrecedence) {
-      if(params.playoutDoublingAdvantage != staticPlayoutDoublingAdvantage) {
-        params.playoutDoublingAdvantage = staticPlayoutDoublingAdvantage;
-        bot->setParams(params);
-      }
-    }
-    else {
-      double desiredDynamicPDA =
-        (params.playoutDoublingAdvantagePla == P_WHITE) ? desiredDynamicPDAForWhite :
-        (params.playoutDoublingAdvantagePla == P_BLACK) ? -desiredDynamicPDAForWhite :
-        (params.playoutDoublingAdvantagePla == C_EMPTY && pla == P_WHITE) ? desiredDynamicPDAForWhite :
-        (params.playoutDoublingAdvantagePla == C_EMPTY && pla == P_BLACK) ? -desiredDynamicPDAForWhite :
-        (assert(false),0.0);
-
-      if(params.playoutDoublingAdvantage != desiredDynamicPDA) {
-        params.playoutDoublingAdvantage = desiredDynamicPDA;
-        bot->setParams(params);
-      }
-    }
-    Player avoidMYTDaggerHackPla = avoidMYTDaggerHack ? pla : C_EMPTY;
-    if(params.avoidMYTDaggerHackPla != avoidMYTDaggerHackPla) {
-      params.avoidMYTDaggerHackPla = avoidMYTDaggerHackPla;
-      bot->setParams(params);
-    }
-    if(params.wideRootNoise != genmoveWideRootNoise) {
-      params.wideRootNoise = genmoveWideRootNoise;
-      bot->setParams(params);
-    }
-    if(params.antiMirror != genmoveAntiMirror) {
-      params.antiMirror = genmoveAntiMirror;
-      bot->setParams(params);
-    }
-
-    //Play faster when winning
-    double searchFactor = PlayUtils::getSearchFactor(searchFactorWhenWinningThreshold,searchFactorWhenWinning,params,recentWinLossValues,pla);
-    lastSearchFactor = searchFactor;
-
-    Loc moveLoc;
-    bot->setAvoidMoveUntilByLoc(args.avoidMoveUntilByLocBlack,args.avoidMoveUntilByLocWhite);
-    if(args.analyzing) {
-      std::function<void(const Search* search)> callback = getAnalyzeCallback(pla,args);
-      if(args.showOwnership)
-        bot->setAlwaysIncludeOwnerMap(true);
-      else
-        bot->setAlwaysIncludeOwnerMap(false);
-      moveLoc = bot->genMoveSynchronousAnalyze(pla, tc, searchFactor, args.secondsPerReport, callback);
-      //Make sure callback happens at least once
-      callback(bot->getSearch());
-    }
-    else {
-      moveLoc = bot->genMoveSynchronous(pla,tc,searchFactor);
-    }
-
-    bool isLegal = bot->isLegalStrict(moveLoc,pla);
-    if(moveLoc == Board::NULL_LOC || !isLegal) {
-      responseIsError = true;
-      response = "genmove returned null location or illegal move";
-      ostringstream sout;
-      sout << "genmove null location or illegal move!?!" << "\n";
-      sout << bot->getRootBoard() << "\n";
-      sout << "Pla: " << PlayerIO::playerToString(pla) << "\n";
-      sout << "MoveLoc: " << Location::toString(moveLoc,bot->getRootBoard()) << "\n";
-      logger.write(sout.str());
-      genmoveTimeSum += timer.getSeconds();
-      return;
-    }
-
-    //Implement cleanupBeforePass hack - the bot wants to pass, so instead cleanup if there is something to clean
-    //Make sure we only do it though when it makes sense to do so.
-    if(cleanupBeforePass && moveLoc == Board::PASS_LOC && bot->getRootHist().isFinalPhase() && !bot->getRootHist().hasButton) {
-      Board board = bot->getRootBoard();
-      BoardHistory hist = bot->getRootHist();
-      Color* safeArea = bot->getSearch()->rootSafeArea;
-      assert(safeArea != NULL);
-      //Scan the board for any spot that is adjacent to an opponent group that is part of our pass-alive territory.
-      for(int y = 0; y<board.y_size; y++) {
-        for(int x = 0; x<board.x_size; x++) {
-          Loc otherLoc = Location::getLoc(x,y,board.x_size);
-          if(moveLoc == Board::PASS_LOC &&
-             board.colors[otherLoc] == C_EMPTY &&
-             safeArea[otherLoc] == pla &&
-             board.isAdjacentToPla(otherLoc,getOpp(pla)) &&
-             hist.isLegal(board,otherLoc,pla)
-          ) {
-            moveLoc = otherLoc;
-          }
-        }
-      }
-    }
-
-    ReportedSearchValues values;
-    double winLossValue;
-    double lead;
-    {
-      values = bot->getSearch()->getRootValuesRequireSuccess();
-      winLossValue = values.winLossValue;
-      lead = values.lead;
-    }
-
-    //Record data for resignation or adjusting handicap behavior ------------------------
-    recentWinLossValues.push_back(winLossValue);
-
-    //Decide whether we should resign---------------------
-    bool resigned = allowResignation && shouldResign(
-      bot->getRootBoard(),bot->getRootHist(),pla,recentWinLossValues,lead,
-      resignThreshold,resignConsecTurns,resignMinScoreDifference
-    );
-
-
-    //Snapshot the time NOW - all meaningful play-related computation time is done, the rest is just
-    //output of various things.
-    double timeTaken = timer.getSeconds();
-    genmoveTimeSum += timeTaken;
-
-    //Chatting and logging ----------------------------
-
-    if(ogsChatToStderr) {
-      int64_t visits = bot->getSearch()->getRootVisits();
-      double winrate = 0.5 * (1.0 + (values.winValue - values.lossValue));
-      double leadForPrinting = lead;
-      //Print winrate from desired perspective
-      if(perspective == P_BLACK || (perspective != P_BLACK && perspective != P_WHITE && pla == P_BLACK)) {
-        winrate = 1.0 - winrate;
-        leadForPrinting = -leadForPrinting;
-      }
-      cerr << "CHAT:"
-           << "Visits " << visits
-           << " Winrate " << Global::strprintf("%.2f%%", winrate * 100.0)
-           << " ScoreLead " << Global::strprintf("%.1f", leadForPrinting)
-           << " ScoreStdev " << Global::strprintf("%.1f", values.expectedScoreStdev);
-      if(params.playoutDoublingAdvantage != 0.0) {
-        cerr << Global::strprintf(
-          " (PDA %.2f)",
-          bot->getSearch()->getRootPla() == getOpp(params.playoutDoublingAdvantagePla) ?
-          -params.playoutDoublingAdvantage : params.playoutDoublingAdvantage);
-      }
-      cerr << " PV ";
-      bot->getSearch()->printPVForMove(cerr,bot->getSearch()->rootNode, moveLoc, analysisPVLen);
-      cerr << endl;
-    }
-
-    if(logSearchInfo) {
-      ostringstream sout;
-      PlayUtils::printGenmoveLog(sout,bot,nnEval,moveLoc,timeTaken,perspective);
-      logger.write(sout.str());
-    }
-    if(debug) {
-      PlayUtils::printGenmoveLog(cerr,bot,nnEval,moveLoc,timeTaken,perspective);
-    }
-
-    //Actual reporting of chosen move---------------------
-    if(resigned)
-      response = "resign";
-    else
-      response = Location::toString(moveLoc,bot->getRootBoard());
-
-    if(!resigned && moveLoc != Board::NULL_LOC && isLegal && playChosenMove) {
-      bool suc = bot->makeMove(moveLoc,pla,preventEncore);
-      if(suc)
-        moveHistory.push_back(Move(moveLoc,pla));
-      assert(suc);
-      (void)suc; //Avoid warning when asserts are off
-
-      maybeStartPondering = true;
-    }
-
-    if(args.analyzing) {
-      response = "play " + response;
-    }
-
-    return;
-  }
-
-  void clearCache() {
-    bot->clearSearch();
-    nnEval->clearCache();
-  }
-
-  void placeFixedHandicap(int n, string& response, bool& responseIsError) {
-    int xSize = bot->getRootBoard().x_size;
-    int ySize = bot->getRootBoard().y_size;
-    Board board(xSize,ySize);
-    try {
-      PlayUtils::placeFixedHandicap(board,n);
-    }
-    catch(const StringError& e) {
-      responseIsError = true;
-      response = string(e.what()) + ", try place_free_handicap";
-      return;
-    }
-    assert(bot->getRootHist().rules == currentRules);
-
-    Player pla = P_BLACK;
-    BoardHistory hist(board,pla,currentRules,0);
-
-    //Also switch the initial player, expecting white should be next.
-    hist.clear(board,P_WHITE,currentRules,0);
-    hist.setAssumeMultipleStartingBlackMovesAreHandicap(assumeMultipleStartingBlackMovesAreHandicap);
-    pla = P_WHITE;
-
-    response = "";
-    for(int y = 0; y<board.y_size; y++) {
-      for(int x = 0; x<board.x_size; x++) {
-        Loc loc = Location::getLoc(x,y,board.x_size);
-        if(board.colors[loc] != C_EMPTY) {
-          response += " " + Location::toString(loc,board);
-        }
-      }
-    }
-    response = Global::trim(response);
-    (void)responseIsError;
-
-    vector<Move> newMoveHistory;
-    setPositionAndRules(pla,board,hist,board,pla,newMoveHistory);
-    clearStatsForNewGame();
-  }
-
-  void placeFreeHandicap(int n, string& response, bool& responseIsError, Rand& rand) {
-    stopAndWait();
-
-    //If asked to place more, we just go ahead and only place up to 30, or a quarter of the board
-    int xSize = bot->getRootBoard().x_size;
-    int ySize = bot->getRootBoard().y_size;
-    int maxHandicap = xSize*ySize / 4;
-    if(maxHandicap > 30)
-      maxHandicap = 30;
-    if(n > maxHandicap)
-      n = maxHandicap;
-
-    assert(bot->getRootHist().rules == currentRules);
-
-    Board board(xSize,ySize);
-    Player pla = P_BLACK;
-    BoardHistory hist(board,pla,currentRules,0);
-    double extraBlackTemperature = 0.25;
-    PlayUtils::playExtraBlack(bot->getSearchStopAndWait(), n, board, hist, extraBlackTemperature, rand);
-    //Also switch the initial player, expecting white should be next.
-    hist.clear(board,P_WHITE,currentRules,0);
-    hist.setAssumeMultipleStartingBlackMovesAreHandicap(assumeMultipleStartingBlackMovesAreHandicap);
-    pla = P_WHITE;
-
-    response = "";
-    for(int y = 0; y<board.y_size; y++) {
-      for(int x = 0; x<board.x_size; x++) {
-        Loc loc = Location::getLoc(x,y,board.x_size);
-        if(board.colors[loc] != C_EMPTY) {
-          response += " " + Location::toString(loc,board);
-        }
-      }
-    }
-    response = Global::trim(response);
-    (void)responseIsError;
-
-    vector<Move> newMoveHistory;
-    setPositionAndRules(pla,board,hist,board,pla,newMoveHistory);
-    clearStatsForNewGame();
-  }
-
-  void analyze(Player pla, AnalyzeArgs args) {
-    assert(args.analyzing);
-    //Analysis should ALWAYS be with the static value to prevent random hard-to-predict changes
-    //for users.
-    if(params.playoutDoublingAdvantage != staticPlayoutDoublingAdvantage) {
-      params.playoutDoublingAdvantage = staticPlayoutDoublingAdvantage;
-      bot->setParams(params);
-    }
-    if(params.avoidMYTDaggerHackPla != C_EMPTY) {
-      params.avoidMYTDaggerHackPla = C_EMPTY;
-      bot->setParams(params);
-    }
-    //Also wide root, if desired
-    if(params.wideRootNoise != analysisWideRootNoise) {
-      params.wideRootNoise = analysisWideRootNoise;
-      bot->setParams(params);
-    }
-    if(params.antiMirror != analysisAntiMirror) {
-      params.antiMirror = analysisAntiMirror;
-      bot->setParams(params);
-    }
-
-    std::function<void(const Search* search)> callback = getAnalyzeCallback(pla,args);
-    bot->setAvoidMoveUntilByLoc(args.avoidMoveUntilByLocBlack,args.avoidMoveUntilByLocWhite);
-    if(args.showOwnership)
-      bot->setAlwaysIncludeOwnerMap(true);
-    else
-      bot->setAlwaysIncludeOwnerMap(false);
-
-    double searchFactor = 1e40; //go basically forever
-    bot->analyzeAsync(pla, searchFactor, args.secondsPerReport, callback);
-  }
-
-  double computeLead(Logger& logger) {
-    stopAndWait();
-
-    //ALWAYS use 0 to prevent bias
-    if(params.playoutDoublingAdvantage != 0.0) {
-      params.playoutDoublingAdvantage = 0.0;
-      bot->setParams(params);
-    }
-
-    //Make absolutely sure we can restore the bot's old state
-    const Player oldPla = bot->getRootPla();
-    const Board oldBoard = bot->getRootBoard();
-    const BoardHistory oldHist = bot->getRootHist();
-
-    Board board = bot->getRootBoard();
-    BoardHistory hist = bot->getRootHist();
-    Player pla = bot->getRootPla();
-
-    int64_t numVisits = std::max(50, params.numThreads * 10);
-    //Try computing the lead for white
-    double lead = PlayUtils::computeLead(bot->getSearchStopAndWait(),NULL,board,hist,pla,numVisits,logger,OtherGameProperties());
-
-    //Restore
-    bot->setPosition(oldPla,oldBoard,oldHist);
-
-    //Round lead to nearest integer or half-integer
-    if(hist.rules.gameResultWillBeInteger())
-      lead = round(lead);
-    else
-      lead = round(lead+0.5)-0.5;
-
-    return lead;
-  }
-
-  vector<bool> computeAnticipatedStatusesWithOwnership(Logger& logger) {
-    stopAndWait();
-
-    //ALWAYS use 0 to prevent bias
-    if(params.playoutDoublingAdvantage != 0.0) {
-      params.playoutDoublingAdvantage = 0.0;
-      bot->setParams(params);
-    }
-
-    //Make absolutely sure we can restore the bot's old state
-    const Player oldPla = bot->getRootPla();
-    const Board oldBoard = bot->getRootBoard();
-    const BoardHistory oldHist = bot->getRootHist();
-
-    Board board = bot->getRootBoard();
-    BoardHistory hist = bot->getRootHist();
-    Player pla = bot->getRootPla();
-
-    int64_t numVisits = std::max(100, params.numThreads * 20);
-    vector<bool> isAlive = PlayUtils::computeAnticipatedStatusesWithOwnership(bot->getSearchStopAndWait(),board,hist,pla,numVisits,logger);
-
-    //Restore
-    bot->setPosition(oldPla,oldBoard,oldHist);
-
-    return isAlive;
-  }
-
-  //-1 means all
-  string rawNN(int whichSymmetry) {
-    if(nnEval == NULL)
-      return "";
-    ostringstream out;
-
-    bool oldDoRandomize = nnEval->getDoRandomize();
-    int oldDefaultSymmetry = nnEval->getDefaultSymmetry();
-
-    for(int symmetry = 0; symmetry<8; symmetry++) {
-      if(whichSymmetry == -1 || whichSymmetry == symmetry) {
-        nnEval->setDoRandomize(false);
-        nnEval->setDefaultSymmetry(symmetry);
-        Board board = bot->getRootBoard();
-        BoardHistory hist = bot->getRootHist();
-        Player nextPla = bot->getRootPla();
-
-        MiscNNInputParams nnInputParams;
-        nnInputParams.playoutDoublingAdvantage =
-          (params.playoutDoublingAdvantagePla == C_EMPTY || params.playoutDoublingAdvantagePla == nextPla) ?
-          staticPlayoutDoublingAdvantage : -staticPlayoutDoublingAdvantage;
-        NNResultBuf buf;
-        bool skipCache = true;
-        bool includeOwnerMap = true;
-        nnEval->evaluate(board,hist,nextPla,nnInputParams,buf,skipCache,includeOwnerMap);
-
-        NNOutput* nnOutput = buf.result.get();
-        out << "symmetry " << symmetry << endl;
-        out << "whiteWin " << Global::strprintf("%.6f",nnOutput->whiteWinProb) << endl;
-        out << "whiteLoss " << Global::strprintf("%.6f",nnOutput->whiteLossProb) << endl;
-        out << "noResult " << Global::strprintf("%.6f",nnOutput->whiteNoResultProb) << endl;
-        out << "whiteLead " << Global::strprintf("%.3f",nnOutput->whiteLead) << endl;
-        out << "whiteScoreSelfplay " << Global::strprintf("%.3f",nnOutput->whiteScoreMean) << endl;
-        out << "whiteScoreSelfplaySq " << Global::strprintf("%.3f",nnOutput->whiteScoreMeanSq) << endl;
-
-        out << "policy" << endl;
-        for(int y = 0; y<board.y_size; y++) {
-          for(int x = 0; x<board.x_size; x++) {
-            int pos = NNPos::xyToPos(x,y,nnOutput->nnXLen);
-            float prob = nnOutput->policyProbs[pos];
-            if(prob < 0)
-              out << "    NAN ";
-            else
-              out << Global::strprintf("%8.6f ", prob);
-          }
-          out << endl;
-        }
-
-        out << "whiteOwnership" << endl;
-        for(int y = 0; y<board.y_size; y++) {
-          for(int x = 0; x<board.x_size; x++) {
-            int pos = NNPos::xyToPos(x,y,nnOutput->nnXLen);
-            float whiteOwn = nnOutput->whiteOwnerMap[pos];
-            out << Global::strprintf("%9.7f ", whiteOwn);
-          }
-          out << endl;
-        }
-        out << endl;
-      }
-    }
-
-    nnEval->setDoRandomize(oldDoRandomize);
-    nnEval->setDefaultSymmetry(oldDefaultSymmetry);
-    return Global::trim(out.str());
-  }
-
-  SearchParams getParams() {
-    return params;
-  }
-
-  void setParams(SearchParams p) {
-    params = p;
-    bot->setParams(params);
-  }
-};
-
-
-//User should pre-fill pla with a default value, as it will not get filled in if the parsed command doesn't specify
-static GTPEngine::AnalyzeArgs parseAnalyzeCommand(
-  const string& command,
-  const vector<string>& pieces,
-  Player& pla,
-  bool& parseFailed,
-  GTPEngine* engine
-) {
-  int numArgsParsed = 0;
-
-  bool isLZ = (command == "lz-analyze" || command == "lz-genmove_analyze");
-  bool isKata = (command == "kata-analyze" || command == "kata-genmove_analyze");
-  double lzAnalyzeInterval = 1e30;
-  int minMoves = 0;
-  int maxMoves = 10000000;
-  bool showOwnership = false;
-  bool showPVVisits = false;
-  vector<int> avoidMoveUntilByLocBlack;
-  vector<int> avoidMoveUntilByLocWhite;
-  bool gotAvoidMovesBlack = false;
-  bool gotAllowMovesBlack = false;
-  bool gotAvoidMovesWhite = false;
-  bool gotAllowMovesWhite = false;
-
-  parseFailed = false;
-
-  //Format:
-  //lz-analyze [optional player] [optional interval float] <keys and values>
-  //Keys and values consists of zero or more of:
-
-  //interval <float interval in centiseconds>
-  //avoid <player> <comma-separated moves> <until movenum>
-  //minmoves <int min number of moves to show>
-  //maxmoves <int max number of moves to show>
-  //ownership <bool whether to show ownership or not>
-  //pvVisits <bool whether to show pvVisits or not>
-
-  //Parse optional player
-  if(pieces.size() > numArgsParsed && PlayerIO::tryParsePlayer(pieces[numArgsParsed],pla))
-    numArgsParsed += 1;
-
-  //Parse optional interval float
-  if(pieces.size() > numArgsParsed &&
-     Global::tryStringToDouble(pieces[numArgsParsed],lzAnalyzeInterval) &&
-     !isnan(lzAnalyzeInterval) && lzAnalyzeInterval >= 0 && lzAnalyzeInterval < 1e20)
-    numArgsParsed += 1;
-
-  //Now loop and handle all key value pairs
-  while(pieces.size() > numArgsParsed) {
-    const string& key = pieces[numArgsParsed];
-    numArgsParsed += 1;
-    //Make sure we have a value. If not, then we fail.
-    if(pieces.size() <= numArgsParsed) {
-      parseFailed = true;
-      break;
-    }
-
-    const string& value = pieces[numArgsParsed];
-    numArgsParsed += 1;
-
-    if(key == "interval" && Global::tryStringToDouble(value,lzAnalyzeInterval) &&
-       !isnan(lzAnalyzeInterval) && lzAnalyzeInterval >= 0 && lzAnalyzeInterval < 1e20) {
-      continue;
-    }
-    else if(key == "avoid" || key == "allow") {
-      //Parse two more arguments
-      if(pieces.size() < numArgsParsed+2) {
-        parseFailed = true;
-        break;
-      }
-      const string& movesStr = pieces[numArgsParsed];
-      numArgsParsed += 1;
-      const string& untilDepthStr = pieces[numArgsParsed];
-      numArgsParsed += 1;
-
-      int untilDepth = -1;
-      if(!Global::tryStringToInt(untilDepthStr,untilDepth) || untilDepth < 1) {
-        parseFailed = true;
-        break;
-      }
-      Player avoidPla = C_EMPTY;
-      if(!PlayerIO::tryParsePlayer(value,avoidPla)) {
-        parseFailed = true;
-        break;
-      }
-      vector<Loc> parsedLocs;
-      vector<string> locPieces = Global::split(movesStr,',');
-      for(size_t i = 0; i<locPieces.size(); i++) {
-        string s = Global::trim(locPieces[i]);
-        if(s.size() <= 0)
-          continue;
-        Loc loc;
-        if(!tryParseLoc(s,engine->bot->getRootBoard(),loc)) {
-          parseFailed = true;
-          break;
-        }
-        parsedLocs.push_back(loc);
-      }
-      if(parseFailed)
-        break;
-
-      //Make sure the same analyze command can't specify both avoid and allow, and allow at most one allow.
-      vector<int>& avoidMoveUntilByLoc = avoidPla == P_BLACK ? avoidMoveUntilByLocBlack : avoidMoveUntilByLocWhite;
-      bool& gotAvoidMoves = avoidPla == P_BLACK ? gotAvoidMovesBlack : gotAvoidMovesWhite;
-      bool& gotAllowMoves = avoidPla == P_BLACK ? gotAllowMovesBlack : gotAllowMovesWhite;
-      if((key == "allow" && gotAvoidMoves) || (key == "allow" && gotAllowMoves) || (key == "avoid" && gotAllowMoves)) {
-        parseFailed = true;
-        break;
-      }
-      avoidMoveUntilByLoc.resize(Board::MAX_ARR_SIZE);
-      if(key == "allow") {
-        std::fill(avoidMoveUntilByLoc.begin(),avoidMoveUntilByLoc.end(),untilDepth);
-        for(Loc loc: parsedLocs) {
-          avoidMoveUntilByLoc[loc] = 0;
-        }
-      }
-      else {
-        for(Loc loc: parsedLocs) {
-          avoidMoveUntilByLoc[loc] = untilDepth;
-        }
-      }
-      gotAvoidMoves |= (key == "avoid");
-      gotAllowMoves |= (key == "allow");
-
-      continue;
-    }
-    else if(key == "minmoves" && Global::tryStringToInt(value,minMoves) &&
-            minMoves >= 0 && minMoves < 1000000000) {
-      continue;
-    }
-    else if(key == "maxmoves" && Global::tryStringToInt(value,maxMoves) &&
-            maxMoves >= 0 && maxMoves < 1000000000) {
-      continue;
-    }
-    else if(isKata && key == "ownership" && Global::tryStringToBool(value,showOwnership)) {
-      continue;
-    }
-    else if(isKata && key == "pvVisits" && Global::tryStringToBool(value,showPVVisits)) {
-      continue;
-    }
-
-    parseFailed = true;
-    break;
-  }
-
-  GTPEngine::AnalyzeArgs args = GTPEngine::AnalyzeArgs();
-  args.analyzing = true;
-  args.lz = isLZ;
-  args.kata = isKata;
-  //Convert from centiseconds to seconds
-  args.secondsPerReport = lzAnalyzeInterval * 0.01;
-  args.minMoves = minMoves;
-  args.maxMoves = maxMoves;
-  args.showOwnership = showOwnership;
-  args.showPVVisits = showPVVisits;
-  args.avoidMoveUntilByLocBlack = avoidMoveUntilByLocBlack;
-  args.avoidMoveUntilByLocWhite = avoidMoveUntilByLocWhite;
-  return args;
-}
-
-
-int MainCmds::gtp(int argc, const char* const* argv) {
-  Board::initHash();
-  ScoreValue::initTables();
-  Rand seedRand;
-
-  ConfigParser cfg;
-  string nnModelFile;
-  string overrideVersion;
-  try {
-    KataGoCommandLine cmd("Run KataGo main GTP engine for playing games or casual analysis.");
-    cmd.addConfigFileArg(KataGoCommandLine::defaultGtpConfigFileName(),"gtp_example.cfg");
-    cmd.addModelFileArg();
-    cmd.setShortUsageArgLimit();
-    cmd.addOverrideConfigArg();
-
-    TCLAP::ValueArg<string> overrideVersionArg("","override-version","Force KataGo to say a certain value in response to gtp version command",false,string(),"VERSION");
-    cmd.add(overrideVersionArg);
-    cmd.parse(argc,argv);
-    nnModelFile = cmd.getModelFile();
-    overrideVersion = overrideVersionArg.getValue();
-
-    cmd.getConfig(cfg);
-  }
-  catch (TCLAP::ArgException &e) {
-    cerr << "Error: " << e.error() << " for argument " << e.argId() << endl;
-    return 1;
-  }
-
-  Logger logger;
-  if(cfg.contains("logFile") && cfg.contains("logDir"))
-    throw StringError("Cannot specify both logFile and logDir in config");
-  else if(cfg.contains("logFile"))
-    logger.addFile(cfg.getString("logFile"));
-  else if(cfg.contains("logDir")) {
-    MakeDir::make(cfg.getString("logDir"));
-    Rand rand;
-    logger.addFile(cfg.getString("logDir") + "/" + DateTime::getCompactDateTimeString() + "-" + Global::uint32ToHexString(rand.nextUInt()) + ".log");
-  }
-
-  const bool logAllGTPCommunication = cfg.getBool("logAllGTPCommunication");
-  const bool logSearchInfo = cfg.getBool("logSearchInfo");
-  bool loggingToStderr = false;
-
-  bool logTimeStamp = cfg.contains("logTimeStamp") ? cfg.getBool("logTimeStamp") : true;
-  if(!logTimeStamp)
-    logger.setLogTime(false);
-
-  bool startupPrintMessageToStderr = true;
-  if(cfg.contains("startupPrintMessageToStderr"))
-    startupPrintMessageToStderr = cfg.getBool("startupPrintMessageToStderr");
-
-  if(cfg.contains("logToStderr") && cfg.getBool("logToStderr")) {
-    loggingToStderr = true;
-    logger.setLogToStderr(true);
-  }
-
-  logger.write("GTP Engine starting...");
-  logger.write(Version::getKataGoVersionForHelp());
-  //Also check loggingToStderr so that we don't duplicate the message from the log file
-  if(startupPrintMessageToStderr && !loggingToStderr) {
-    cerr << Version::getKataGoVersionForHelp() << endl;
-  }
-
-  //Defaults to 7.5 komi, gtp will generally override this
-  Rules initialRules = Setup::loadSingleRulesExceptForKomi(cfg);
-  logger.write("Using " + initialRules.toStringNoKomiMaybeNice() + " rules initially, unless GTP/GUI overrides this");
-  if(startupPrintMessageToStderr && !loggingToStderr) {
-    cerr << "Using " + initialRules.toStringNoKomiMaybeNice() + " rules initially, unless GTP/GUI overrides this" << endl;
-  }
-  bool isForcingKomi = false;
-  float forcedKomi = 0;
-  if(cfg.contains("ignoreGTPAndForceKomi")) {
-    isForcingKomi = true;
-    forcedKomi = cfg.getFloat("ignoreGTPAndForceKomi", Rules::MIN_USER_KOMI, Rules::MAX_USER_KOMI);
-    initialRules.komi = forcedKomi;
-  }
-
-  SearchParams initialParams = Setup::loadSingleParams(cfg);
-  logger.write("Using " + Global::intToString(initialParams.numThreads) + " CPU thread(s) for search");
-  //Set a default for conservativePass that differs from matches or selfplay
-  if(!cfg.contains("conservativePass") && !cfg.contains("conservativePass0"))
-    initialParams.conservativePass = true;
-  if(!cfg.contains("fillDameBeforePass") && !cfg.contains("fillDameBeforePass0"))
-    initialParams.fillDameBeforePass = true;
-
-  const bool ponderingEnabled = cfg.getBool("ponderingEnabled");
-  const bool cleanupBeforePass = cfg.contains("cleanupBeforePass") ? cfg.getBool("cleanupBeforePass") : true;
-  const bool allowResignation = cfg.contains("allowResignation") ? cfg.getBool("allowResignation") : false;
-  const double resignThreshold = cfg.contains("allowResignation") ? cfg.getDouble("resignThreshold",-1.0,0.0) : -1.0; //Threshold on [-1,1], regardless of winLossUtilityFactor
-  const int resignConsecTurns = cfg.contains("resignConsecTurns") ? cfg.getInt("resignConsecTurns",1,100) : 3;
-  const double resignMinScoreDifference = cfg.contains("resignMinScoreDifference") ? cfg.getDouble("resignMinScoreDifference",0.0,1000.0) : -1e10;
-
-  Setup::initializeSession(cfg);
-
-  const double searchFactorWhenWinning = cfg.contains("searchFactorWhenWinning") ? cfg.getDouble("searchFactorWhenWinning",0.01,1.0) : 1.0;
-  const double searchFactorWhenWinningThreshold = cfg.contains("searchFactorWhenWinningThreshold") ? cfg.getDouble("searchFactorWhenWinningThreshold",0.0,1.0) : 1.0;
-  const bool ogsChatToStderr = cfg.contains("ogsChatToStderr") ? cfg.getBool("ogsChatToStderr") : false;
-  const int analysisPVLen = cfg.contains("analysisPVLen") ? cfg.getInt("analysisPVLen",1,1000) : 13;
-  const bool assumeMultipleStartingBlackMovesAreHandicap =
-    cfg.contains("assumeMultipleStartingBlackMovesAreHandicap") ? cfg.getBool("assumeMultipleStartingBlackMovesAreHandicap") : true;
-  const bool preventEncore = cfg.contains("preventCleanupPhase") ? cfg.getBool("preventCleanupPhase") : true;
-  const double dynamicPlayoutDoublingAdvantageCapPerOppLead =
-    cfg.contains("dynamicPlayoutDoublingAdvantageCapPerOppLead") ? cfg.getDouble("dynamicPlayoutDoublingAdvantageCapPerOppLead",0.0,0.5) : 0.045;
-  double staticPlayoutDoublingAdvantage = initialParams.playoutDoublingAdvantage;
-  const bool staticPDATakesPrecedence = cfg.contains("playoutDoublingAdvantage") && !cfg.contains("dynamicPlayoutDoublingAdvantageCapPerOppLead");
-  const bool avoidMYTDaggerHack = cfg.contains("avoidMYTDaggerHack") ? cfg.getBool("avoidMYTDaggerHack") : false;
-
-  const int defaultBoardXSize =
-    cfg.contains("defaultBoardXSize") ? cfg.getInt("defaultBoardXSize",2,Board::MAX_LEN) :
-    cfg.contains("defaultBoardSize") ? cfg.getInt("defaultBoardSize",2,Board::MAX_LEN) :
-    -1;
-  const int defaultBoardYSize =
-    cfg.contains("defaultBoardYSize") ? cfg.getInt("defaultBoardYSize",2,Board::MAX_LEN) :
-    cfg.contains("defaultBoardSize") ? cfg.getInt("defaultBoardSize",2,Board::MAX_LEN) :
-    -1;
-  const bool forDeterministicTesting =
-    cfg.contains("forDeterministicTesting") ? cfg.getBool("forDeterministicTesting") : false;
-
-  if(forDeterministicTesting)
-    seedRand.init("forDeterministicTesting");
-
-  const double genmoveWideRootNoise = initialParams.wideRootNoise;
-  const double analysisWideRootNoise =
-    cfg.contains("analysisWideRootNoise") ? cfg.getDouble("analysisWideRootNoise",0.0,5.0) : genmoveWideRootNoise;
-  const double analysisAntiMirror = initialParams.antiMirror;
-  const double genmoveAntiMirror =
-    cfg.contains("genmoveAntiMirror") ? cfg.getBool("genmoveAntiMirror") : cfg.contains("antiMirror") ? cfg.getBool("antiMirror") : true;
-
-  Player perspective = Setup::parseReportAnalysisWinrates(cfg,C_EMPTY);
-
-  GTPEngine* engine = new GTPEngine(
-    nnModelFile,initialParams,initialRules,
-    assumeMultipleStartingBlackMovesAreHandicap,preventEncore,
-    dynamicPlayoutDoublingAdvantageCapPerOppLead,
-    staticPlayoutDoublingAdvantage,staticPDATakesPrecedence,
-    avoidMYTDaggerHack,
-    genmoveWideRootNoise,analysisWideRootNoise,
-    genmoveAntiMirror,analysisAntiMirror,
-    perspective,analysisPVLen
-  );
-  engine->setOrResetBoardSize(cfg,logger,seedRand,defaultBoardXSize,defaultBoardYSize);
-
-  //If nobody specified any time limit in any way, then assume a relatively fast time control
-  if(!cfg.contains("maxPlayouts") && !cfg.contains("maxVisits") && !cfg.contains("maxTime")) {
-    double mainTime = 1.0;
-    double byoYomiTime = 5.0;
-    int byoYomiPeriods = 5;
-    TimeControls tc = TimeControls::canadianOrByoYomiTime(mainTime,byoYomiTime,byoYomiPeriods,1);
-    engine->bTimeControls = tc;
-    engine->wTimeControls = tc;
-  }
-
-  //Check for unused config keys
-  cfg.warnUnusedKeys(cerr,&logger);
-
-  logger.write("Loaded config " + cfg.getFileName());
-  logger.write("Loaded model "+ nnModelFile);
-  logger.write("Model name: "+ (engine->nnEval == NULL ? string() : engine->nnEval->getInternalModelName()));
-  logger.write("GTP ready, beginning main protocol loop");
-  //Also check loggingToStderr so that we don't duplicate the message from the log file
-  if(startupPrintMessageToStderr && !loggingToStderr) {
-    cerr << "Loaded config " << cfg.getFileName() << endl;
-    cerr << "Loaded model " << nnModelFile << endl;
-    cerr << "Model name: "+ (engine->nnEval == NULL ? string() : engine->nnEval->getInternalModelName()) << endl;
-    cerr << "GTP ready, beginning main protocol loop" << endl;
-  }
-
-  bool currentlyAnalyzing = false;
-  string line;
-  while(getline(cin,line)) {
-    //Parse command, extracting out the command itself, the arguments, and any GTP id number for the command.
-    string command;
-    vector<string> pieces;
-    bool hasId = false;
-    int id = 0;
-    {
-      //Filter down to only "normal" ascii characters. Also excludes carrage returns.
-      //Newlines are already handled by getline
-      size_t newLen = 0;
-      for(size_t i = 0; i < line.length(); i++)
-        if(((int)line[i] >= 32 && (int)line[i] <= 126) || line[i] == '\t')
-          line[newLen++] = line[i];
-
-      line.erase(line.begin()+newLen, line.end());
-
-      //Remove comments
-      size_t commentPos = line.find("#");
-      if(commentPos != string::npos)
-        line = line.substr(0, commentPos);
-
-      //Convert tabs to spaces
-      for(size_t i = 0; i < line.length(); i++)
-        if(line[i] == '\t')
-          line[i] = ' ';
-
-      line = Global::trim(line);
-
-        if(line.length() == 0)
-        continue;
-          //Parse id number of command, if present
-      size_t digitPrefixLen = 0;
-      while(digitPrefixLen < line.length() && Global::isDigit(line[digitPrefixLen]))
-        digitPrefixLen++;
-      if(digitPrefixLen > 0) {
-        hasId = true;
-        try {
-          id = Global::parseDigits(line,0,digitPrefixLen);
-        }
-        catch(const IOError& e) {
-          cout << "? GTP id '" << id << "' could not be parsed: " << e.what() << endl;
-          continue;
-        }
-        line = line.substr(digitPrefixLen);
-      }
-
-      line = Global::trim(line);
-      if(line.length() <= 0) {
-        cout << "? empty command" << endl;
-        continue;
-      }
-
-      pieces = Global::split(line,' ');
-      for(size_t i = 0; i<pieces.size(); i++)
-        pieces[i] = Global::trim(pieces[i]);
-      assert(pieces.size() > 0);
-
-      command = pieces[0];
-      pieces.erase(pieces.begin());
-    
-     if (command=="setpolicy") 
-     {
-         Loc loc;
-         float policy;
-         if(pieces.size() != 2  || !Global::tryStringToFloat(pieces[1],policy)
-         ) {
-             cout << "Wrong parameter,should be setpolicy c4 0.3" << endl;
-             cout << endl;
-         }
-         else
-             if(!tryParseLoc(pieces[0],engine->bot->getRootBoard(),loc)) {
-                 cout << "Could not parse vertex: '" + pieces[0] + "'" << endl;
-                 cout << endl;
-             }
-             else {
-                 if (!engine->setPolicy(false, loc, policy))
-                 {
-                     cout << "Failed to set policy maybe not analyzing" << endl;
-                     cout << endl;
-                 }
-      }
-         cout << "=" << endl;
-         cout << endl;
-         continue;
-     }  
-     else if (command=="setmaxpolicy") 
-     {
-         Loc loc;
-         float policy;
-         if(pieces.size() != 2  || !Global::tryStringToFloat(pieces[1],policy)
-         ) {
-             cout << "Wrong parameter,should be setpolicy c4 0.3" << endl;
-             cout << endl;
-         }
-         else
-             if(!tryParseLoc(pieces[0],engine->bot->getRootBoard(),loc)) {
-                 cout << "Could not parse vertex: '" + pieces[0] + "'" << endl;
-                 cout << endl;
-             }
-             else {
-                 if (!engine->setPolicy(true, loc, policy))
-                 {
-                     cout << "Failed to set policy maybe not analyzing" << endl;
-                     cout << endl;
-                 }
-      }
-         cout << "=" << endl;
-         cout << endl;
-         continue;
-     }
-        else if (command == "clearpolicy") {     
-         if (!engine->restorePolicy())
-         {
-          cout << "Failed to clear policy maybe never set policy or not analyzing" << endl;
-          cout << endl;
-         }
-         cout << "=" << endl;
-         cout << endl;
-     continue;
-     }
-
-     
-      //Upon any input line at all, stop any analysis and output a newline
-      if(currentlyAnalyzing) {
-        currentlyAnalyzing = false;
-        engine->stopAndWait();
-        cout << endl;
-      }
-
-
-      if(logAllGTPCommunication)
-        logger.write("Controller: " + line);
-
-      ////Parse id number of command, if present
-      //size_t digitPrefixLen = 0;
-      //while(digitPrefixLen < line.length() && Global::isDigit(line[digitPrefixLen]))
-      //  digitPrefixLen++;
-      //if(digitPrefixLen > 0) {
-      //  hasId = true;
-      //  try {
-      //    id = Global::parseDigits(line,0,digitPrefixLen);
-      //  }
-      //  catch(const IOError& e) {
-      //    cout << "? GTP id '" << id << "' could not be parsed: " << e.what() << endl;
-      //    continue;
-      //  }
-      //  line = line.substr(digitPrefixLen);
-      //}
-
-      //line = Global::trim(line);
-      //if(line.length() <= 0) {
-      //  cout << "? empty command" << endl;
-      //  continue;
-      //}
-
-      //pieces = Global::split(line,' ');
-      //for(size_t i = 0; i<pieces.size(); i++)
-      //  pieces[i] = Global::trim(pieces[i]);
-      //assert(pieces.size() > 0);
-
-      //command = pieces[0];
-      //pieces.erase(pieces.begin());
-    }
-
-    bool responseIsError = false;
-    bool suppressResponse = false;
-    bool shouldQuitAfterResponse = false;
-    bool maybeStartPondering = false;
-    string response;
-
-    if(command == "protocol_version") {
-      response = "2";
-    }
-
-    else if(command == "name") {
-      response = "KataGo";
-    }
-
-    else if(command == "version") {
-      if(overrideVersion.size() > 0)
-        response = overrideVersion;
-      else
-        response = Version::getKataGoVersion();
-    }
-
-    else if(command == "known_command") {
-      if(pieces.size() != 1) {
-        responseIsError = true;
-        response = "Expected single argument for known_command but got '" + Global::concat(pieces," ") + "'";
-      }
-      else {
-        if(std::find(knownCommands.begin(), knownCommands.end(), pieces[0]) != knownCommands.end())
-          response = "true";
-        else
-          response = "false";
-      }
-    }
-
-    else if(command == "list_commands") {
-      for(size_t i = 0; i<knownCommands.size(); i++) {
-        response += knownCommands[i];
-        if(i < knownCommands.size()-1)
-          response += "\n";
-      }
-    }
-
-    else if(command == "quit") {
-      shouldQuitAfterResponse = true;
-      logger.write("Quit requested by controller");
-    }
-
-    else if(command == "boardsize" || command == "rectangular_boardsize") {
-      int newXSize = 0;
-      int newYSize = 0;
-      bool suc = false;
-
-      if(pieces.size() == 1) {
-        if(contains(pieces[0],':')) {
-          vector<string> subpieces = Global::split(pieces[0],':');
-          if(subpieces.size() == 2 && Global::tryStringToInt(subpieces[0], newXSize) && Global::tryStringToInt(subpieces[1], newYSize))
-            suc = true;
-        }
-        else {
-          if(Global::tryStringToInt(pieces[0], newXSize)) {
-            suc = true;
-            newYSize = newXSize;
-          }
-        }
-      }
-      else if(pieces.size() == 2) {
-        if(Global::tryStringToInt(pieces[0], newXSize) && Global::tryStringToInt(pieces[1], newYSize))
-          suc = true;
-      }
-
-      if(!suc) {
-        responseIsError = true;
-        response = "Expected int argument for boardsize or pair of ints but got '" + Global::concat(pieces," ") + "'";
-      }
-      else if(newXSize < 2 || newYSize < 2) {
-        responseIsError = true;
-        response = "unacceptable size";
-      }
-      else if(newXSize > Board::MAX_LEN || newYSize > Board::MAX_LEN) {
-        responseIsError = true;
-        response = Global::strprintf("unacceptable size (Board::MAX_LEN is %d, consider increasing and recompiling)",(int)Board::MAX_LEN);
-      }
-      else {
-        engine->setOrResetBoardSize(cfg,logger,seedRand,newXSize,newYSize);
-      }
-    }
-
-    else if(command == "clear_board") {
-      engine->clearBoard();
-    }
-
-    else if(command == "komi") {
-      float newKomi = 0;
-      if(pieces.size() != 1 || !Global::tryStringToFloat(pieces[0],newKomi)) {
-        responseIsError = true;
-        response = "Expected single float argument for komi but got '" + Global::concat(pieces," ") + "'";
-      }
-      //GTP spec says that we should accept any komi, but we're going to ignore that.
-      else if(isnan(newKomi) || newKomi < Rules::MIN_USER_KOMI || newKomi > Rules::MAX_USER_KOMI) {
-        responseIsError = true;
-        response = "unacceptable komi";
-      }
-      else if(!Rules::komiIsIntOrHalfInt(newKomi)) {
-        responseIsError = true;
-        response = "komi must be an integer or half-integer";
-      }
-      else {
-        if(isForcingKomi)
-          newKomi = forcedKomi;
-        engine->updateKomiIfNew(newKomi);
-        //In case the controller tells us komi every move, restart pondering afterward.
-        maybeStartPondering = engine->bot->getRootHist().moveHistory.size() > 0;
-      }
-    }
-
-    else if(command == "kata-get-rules") {
-      if(pieces.size() != 0) {
-        response = "Expected no arguments for kata-get-rules but got '" + Global::concat(pieces," ") + "'";
-      }
-      else {
-        response = engine->getCurrentRules().toJsonStringNoKomi();
-      }
-    }
-
-    else if(command == "kata-set-rules") {
-      string rest = Global::concat(pieces," ");
-      bool parseSuccess = false;
-      Rules newRules;
-      try {
-        newRules = Rules::parseRulesWithoutKomi(rest,engine->getCurrentRules().komi);
-        parseSuccess = true;
-      }
-      catch(const StringError& err) {
-        responseIsError = true;
-        response = "Unknown rules '" + rest + "', " + err.what();
-      }
-      if(parseSuccess) {
-        string error;
-        bool suc = engine->setRulesNotIncludingKomi(newRules,error);
-        if(!suc) {
-          responseIsError = true;
-          response = error;
-        }
-        logger.write("Changed rules to " + newRules.toStringNoKomiMaybeNice());
-        if(!loggingToStderr)
-          cerr << "Changed rules to " + newRules.toStringNoKomiMaybeNice() << endl;
-      }
-    }
-
-    else if(command == "kata-set-rule") {
-      if(pieces.size() != 2) {
-        responseIsError = true;
-        response = "Expected two arguments for kata-set-rule but got '" + Global::concat(pieces," ") + "'";
-      }
-      else {
-        bool parseSuccess = false;
-        Rules currentRules = engine->getCurrentRules();
-        Rules newRules;
-        try {
-          newRules = Rules::updateRules(pieces[0], pieces[1], currentRules);
-          parseSuccess = true;
-        }
-        catch(const StringError& err) {
-          responseIsError = true;
-          response = err.what();
-        }
-        if(parseSuccess) {
-          string error;
-          bool suc = engine->setRulesNotIncludingKomi(newRules,error);
-          if(!suc) {
-            responseIsError = true;
-            response = error;
-          }
-          logger.write("Changed rules to " + newRules.toStringNoKomiMaybeNice());
-          if(!loggingToStderr)
-            cerr << "Changed rules to " + newRules.toStringNoKomiMaybeNice() << endl;
-        }
-      }
-    }
-
-    else if(command == "kgs-rules") {
-      bool parseSuccess = false;
-      Rules newRules;
-      if(pieces.size() <= 0) {
-        responseIsError = true;
-        response = "Expected one argument kgs-rules";
-      }
-      else {
-        string s = Global::toLower(Global::trim(pieces[0]));
-        if(s == "chinese") {
-          newRules = Rules::parseRulesWithoutKomi("chinese-kgs",engine->getCurrentRules().komi);
-          parseSuccess = true;
-        }
-        else if(s == "aga") {
-          newRules = Rules::parseRulesWithoutKomi("aga",engine->getCurrentRules().komi);
-          parseSuccess = true;
-        }
-        else if(s == "new_zealand") {
-          newRules = Rules::parseRulesWithoutKomi("new_zealand",engine->getCurrentRules().komi);
-          parseSuccess = true;
-        }
-        else if(s == "japanese") {
-          newRules = Rules::parseRulesWithoutKomi("japanese",engine->getCurrentRules().komi);
-          parseSuccess = true;
-        }
-        else {
-          responseIsError = true;
-          response = "Unknown rules '" + s + "'";
-        }
-      }
-      if(parseSuccess) {
-        string error;
-        bool suc = engine->setRulesNotIncludingKomi(newRules,error);
-        if(!suc) {
-          responseIsError = true;
-          response = error;
-        }
-        logger.write("Changed rules to " + newRules.toStringNoKomiMaybeNice());
-        if(!loggingToStderr)
-          cerr << "Changed rules to " + newRules.toStringNoKomiMaybeNice() << endl;
-      }
-    }
-
-    else if(command == "kata-get-param") {
-      if(pieces.size() != 1) {
-        responseIsError = true;
-        response = "Expected one arguments for kata-get-param but got '" + Global::concat(pieces," ") + "'";
-      }
-      else {
-        SearchParams params = engine->getParams();
-        if(pieces[0] == "playoutDoublingAdvantage") {
-          response = Global::doubleToString(engine->staticPlayoutDoublingAdvantage);
-        }
-        else if(pieces[0] == "rootPolicyTemperature") {
-          response = Global::doubleToString(params.rootPolicyTemperature);
-        }
-        else if(pieces[0] == "analysisWideRootNoise") {
-          response = Global::doubleToString(engine->analysisWideRootNoise);
-        }
-        else {
-          responseIsError = true;
-          response = "Invalid parameter";
-        }
-      }
-    }
-
-    else if(command == "kata-set-param") {
-      if(pieces.size() != 2) {
-        responseIsError = true;
-        response = "Expected two arguments for kata-set-param but got '" + Global::concat(pieces," ") + "'";
-      }
-      else {
-        double d;
-        if(pieces[0] == "playoutDoublingAdvantage") {
-          if(Global::tryStringToDouble(pieces[1],d) && d >= -3.0 && d <= 3.0)
-            engine->setStaticPlayoutDoublingAdvantage(d);
-          else {
-            responseIsError = true;
-            response = "Invalid value for " + pieces[0] + ", must be float from -3.0 to 3.0";
-          }
-        }
-        else if(pieces[0] == "rootPolicyTemperature") {
-          if(Global::tryStringToDouble(pieces[1],d) && d >= 0.01 && d <= 100.0)
-            engine->setRootPolicyTemperature(d);
-          else {
-            responseIsError = true;
-            response = "Invalid value for " + pieces[0] + ", must be float from 0.01 to 100.0";
-          }
-        }
-        else if(pieces[0] == "analysisWideRootNoise") {
-          if(Global::tryStringToDouble(pieces[1],d) && d >= 0.0 && d <= 5.0)
-            engine->setAnalysisWideRootNoise(d);
-          else {
-            responseIsError = true;
-            response = "Invalid value for " + pieces[0] + ", must be float from 0.0 to 2.0";
-          }
-        }
-        else {
-          responseIsError = true;
-          response = "Unknown or invalid parameter: " + pieces[0];
-        }
-      }
-    }
-
-    else if(command == "time_settings") {
-      double mainTime;
-      double byoYomiTime;
-      int byoYomiStones;
-      bool success = false;
-      try {
-        mainTime = parseMainTime(pieces,0);
-        byoYomiTime = parsePerPeriodTime(pieces,1);
-        byoYomiStones = parseByoYomiStones(pieces,2);
-        success = true;
-      }
-      catch(const StringError& e) {
-        responseIsError = true;
-        response = e.what();
-      }
-      if(success) {
-        TimeControls tc;
-        //This means no time limits, according to gtp spec
-        if(byoYomiStones == 0 && byoYomiTime > 0.0)
-          tc = TimeControls();
-        else if(byoYomiStones == 0)
-          tc = TimeControls::absoluteTime(mainTime);
-        else
-          tc = TimeControls::canadianOrByoYomiTime(mainTime,byoYomiTime,1,byoYomiStones);
-        engine->bTimeControls = tc;
-        engine->wTimeControls = tc;
-      }
-    }
-
-    else if(command == "kgs-time_settings") {
-      if(pieces.size() < 1) {
-        responseIsError = true;
-        response = "Expected 'none', 'absolute', 'byoyomi', or 'canadian' as first argument for kgs-time_settings";
-      }
-      else {
-        string what = Global::toLower(Global::trim(pieces[0]));
-        TimeControls tc;
-        if(what == "none") {
-          tc = TimeControls();
-          engine->bTimeControls = tc;
-          engine->wTimeControls = tc;
-        }
-        else if(what == "absolute") {
-          double mainTime;
-          bool success = false;
-          try {
-            mainTime = parseMainTime(pieces,1);
-            success = true;
-          }
-          catch(const StringError& e) {
-            responseIsError = true;
-            response = e.what();
-          }
-          if(success) {
-            tc = TimeControls::absoluteTime(mainTime);
-            engine->bTimeControls = tc;
-            engine->wTimeControls = tc;
-          }
-        }
-        else if(what == "canadian") {
-          double mainTime;
-          double byoYomiTime;
-          int byoYomiStones;
-          bool success = false;
-          try {
-            mainTime = parseMainTime(pieces,1);
-            byoYomiTime = parsePerPeriodTime(pieces,2);
-            byoYomiStones = parseByoYomiStones(pieces,3);
-            success = true;
-          }
-          catch(const StringError& e) {
-            responseIsError = true;
-            response = e.what();
-          }
-          if(success) {
-            //Use the same hack in time-settings - if somehow someone specifies positive overtime but 0 stones for it, intepret as no time control
-            if(byoYomiStones == 0 && byoYomiTime > 0.0)
-              tc = TimeControls();
-            else if(byoYomiStones == 0)
-              tc = TimeControls::absoluteTime(mainTime);
-            else
-              tc = TimeControls::canadianOrByoYomiTime(mainTime,byoYomiTime,1,byoYomiStones);
-            engine->bTimeControls = tc;
-            engine->wTimeControls = tc;
-          }
-        }
-        else if(what == "byoyomi") {
-          double mainTime;
-          double byoYomiTime;
-          int byoYomiPeriods;
-          bool success = false;
-          try {
-            mainTime = parseMainTime(pieces,1);
-            byoYomiTime = parsePerPeriodTime(pieces,2);
-            byoYomiPeriods = parseByoYomiPeriods(pieces,3);
-            success = true;
-          }
-          catch(const StringError& e) {
-            responseIsError = true;
-            response = e.what();
-          }
-          if(success) {
-            if(byoYomiPeriods == 0)
-              tc = TimeControls::absoluteTime(mainTime);
-            else
-              tc = TimeControls::canadianOrByoYomiTime(mainTime,byoYomiTime,byoYomiPeriods,1);
-            engine->bTimeControls = tc;
-            engine->wTimeControls = tc;
-          }
-        }
-        else {
-          responseIsError = true;
-          response = "Expected 'none', 'absolute', 'byoyomi', or 'canadian' as first argument for kgs-time_settings";
-        }
-      }
-    }
-
-  
-
-    else if(command == "time_left") {
-      Player pla;
-      double time;
-      int stones;
-      if(pieces.size() != 3
-         || !PlayerIO::tryParsePlayer(pieces[0],pla)
-         || !Global::tryStringToDouble(pieces[1],time)
-         || !Global::tryStringToInt(pieces[2],stones)
-         ) {
-        responseIsError = true;
-        response = "Expected player and float time and int stones for time_left but got '" + Global::concat(pieces," ") + "'";
-      }
-      //Be slightly tolerant of negative time left
-      else if(isnan(time) || time < -10.0 || time > 1e50) {
-        responseIsError = true;
-        response = "invalid time";
-      }
-      else if(stones < 0 || stones > 100000) {
-        responseIsError = true;
-        response = "invalid stones";
-      }
-      else {
-        TimeControls tc = pla == P_BLACK ? engine->bTimeControls : engine->wTimeControls;
-        if(stones > 0 && tc.originalNumPeriods <= 0) {
-          responseIsError = true;
-          response = "stones left in period is > 0 but the time control used does not have any overtime periods";
-        }
-        else {
-          //Main time
-          if(stones == 0) {
-            tc.mainTimeLeft = time;
-            tc.inOvertime = false;
-            tc.numPeriodsLeftIncludingCurrent = tc.originalNumPeriods;
-            tc.numStonesLeftInPeriod = 0;
-            tc.timeLeftInPeriod = 0;
-          }
-          else {
-            //Hack for KGS byo-yomi - interpret num stones as periods instead
-            if(tc.originalNumPeriods > 1 && tc.numStonesPerPeriod == 1) {
-              tc.mainTimeLeft = 0.0;
-              tc.inOvertime = true;
-              tc.numPeriodsLeftIncludingCurrent = std::min(stones,tc.originalNumPeriods);
-              tc.numStonesLeftInPeriod = 1;
-              tc.timeLeftInPeriod = time;
-            }
-            //Normal canadian time interpertation of GTP
-            else {
-              tc.mainTimeLeft = 0.0;
-              tc.inOvertime = true;
-              tc.numPeriodsLeftIncludingCurrent = 1;
-              tc.numStonesLeftInPeriod = std::min(stones,tc.numStonesPerPeriod);
-              tc.timeLeftInPeriod = time;
-            }
-          }
-          if(pla == P_BLACK)
-            engine->bTimeControls = tc;
-          else
-            engine->wTimeControls = tc;
-
-          //In case the controller tells us komi every move, restart pondering afterward.
-          maybeStartPondering = engine->bot->getRootHist().moveHistory.size() > 0;
-        }
-      }
-    }
-
-    else if(command == "kata-debug-print-tc") {
-      response += "Black "+ engine->bTimeControls.toDebugString(engine->bot->getRootBoard(),engine->bot->getRootHist(),initialParams.lagBuffer);
-      response += "\n";
-      response += "White "+ engine->wTimeControls.toDebugString(engine->bot->getRootBoard(),engine->bot->getRootHist(),initialParams.lagBuffer);
-    }
-
-    else if(command == "play") {
-      Player pla;
-      Loc loc;
-      if(pieces.size() != 2) {
-        responseIsError = true;
-        response = "Expected two arguments for play but got '" + Global::concat(pieces," ") + "'";
-      }
-      else if(!PlayerIO::tryParsePlayer(pieces[0],pla)) {
-        responseIsError = true;
-        response = "Could not parse color: '" + pieces[0] + "'";
-      }
-      else if(!tryParseLoc(pieces[1],engine->bot->getRootBoard(),loc)) {
-        responseIsError = true;
-        response = "Could not parse vertex: '" + pieces[1] + "'";
-      }
-      else {
-        bool suc = engine->play(loc,pla);
-        if(!suc) {
-          responseIsError = true;
-          response = "illegal move";
-        }
-        maybeStartPondering = true;
-      }
-    }
-
-    else if(command == "set_position") {
-      if(pieces.size() % 2 != 0) {
-        responseIsError = true;
-        response = "Expected a space-separated sequence of <COLOR> <VERTEX> pairs but got '" + Global::concat(pieces," ") + "'";
-      }
-      else {
-        vector<Move> initialStones;
-        for(int i = 0; i<pieces.size(); i += 2) {
-          Player pla;
-          Loc loc;
-          if(!PlayerIO::tryParsePlayer(pieces[i],pla)) {
-            responseIsError = true;
-            response = "Expected a space-separated sequence of <COLOR> <VERTEX> pairs but got '" + Global::concat(pieces," ") + "': ";
-            response += "could not parse color: '" + pieces[0] + "'";
-            break;
-          }
-          else if(!tryParseLoc(pieces[i+1],engine->bot->getRootBoard(),loc)) {
-            responseIsError = true;
-            response = "Expected a space-separated sequence of <COLOR> <VERTEX> pairs but got '" + Global::concat(pieces," ") + "': ";
-            response += "Could not parse vertex: '" + pieces[1] + "'";
-            break;
-          }
-          else if(loc == Board::PASS_LOC) {
-            responseIsError = true;
-            response = "Expected a space-separated sequence of <COLOR> <VERTEX> pairs but got '" + Global::concat(pieces," ") + "': ";
-            response += "Could not parse vertex: '" + pieces[1] + "'";
-            break;
-          }
-          initialStones.push_back(Move(loc,pla));
-        }
-        if(!responseIsError) {
-          bool suc = engine->setPosition(initialStones);
-          if(!suc) {
-            responseIsError = true;
-            response = "Illegal stone placements - overlapping stones or stones with no liberties?";
-          }
-          maybeStartPondering = false;
-        }
-      }
-    }
-
-    else if(command == "undo") {
-      bool suc = engine->undo();
-      if(!suc) {
-        responseIsError = true;
-        response = "cannot undo";
-      }
-    }
-
-    else if(command == "genmove" || command == "genmove_debug" || command == "search_debug") {
-      Player pla;
-      if(pieces.size() != 1) {
-        responseIsError = true;
-        response = "Expected one argument for genmove but got '" + Global::concat(pieces," ") + "'";
-      }
-      else if(!PlayerIO::tryParsePlayer(pieces[0],pla)) {
-        responseIsError = true;
-        response = "Could not parse color: '" + pieces[0] + "'";
-      }
-      else {
-        bool debug = command == "genmove_debug" || command == "search_debug";
-        bool playChosenMove = command != "search_debug";
-
-        engine->genMove(
-          pla,
-          logger,searchFactorWhenWinningThreshold,searchFactorWhenWinning,
-          cleanupBeforePass,ogsChatToStderr,
-          allowResignation,resignThreshold,resignConsecTurns,resignMinScoreDifference,
-          logSearchInfo,debug,playChosenMove,
-          response,responseIsError,maybeStartPondering,
-          GTPEngine::AnalyzeArgs()
-        );
-      }
-    }
-
-    else if(command == "genmove_analyze" || command == "lz-genmove_analyze" || command == "kata-genmove_analyze") {
-      Player pla = engine->bot->getRootPla();
-      bool parseFailed = false;
-      GTPEngine::AnalyzeArgs args = parseAnalyzeCommand(command, pieces, pla, parseFailed, engine);
-      if(parseFailed) {
-        responseIsError = true;
-        response = "Could not parse genmove_analyze arguments or arguments out of range: '" + Global::concat(pieces," ") + "'";
-      }
-      else {
-        bool debug = false;
-        bool playChosenMove = true;
-
-        //Make sure the "equals" for GTP is printed out prior to the first analyze line, regardless of thread racing
-        if(hasId)
-          cout << "=" << Global::intToString(id) << endl;
-        else
-          cout << "=" << endl;
-
-        engine->genMove(
-          pla,
-          logger,searchFactorWhenWinningThreshold,searchFactorWhenWinning,
-          cleanupBeforePass,ogsChatToStderr,
-          allowResignation,resignThreshold,resignConsecTurns,resignMinScoreDifference,
-          logSearchInfo,debug,playChosenMove,
-          response,responseIsError,maybeStartPondering,
-          args
-        );
-        //And manually handle the result as well. In case of error, don't report any play.
-        suppressResponse = true;
-        if(!responseIsError) {
-          cout << response << endl;
-          cout << endl;
-        }
-        else {
-          cout << endl;
-          if(!loggingToStderr)
-            cerr << response << endl;
-        }
-      }
-    }
-
-    else if(command == "clear_cache") {
-      engine->clearCache();
-    }
-    else if(command == "showboard") {
-      ostringstream sout;
-      engine->bot->getRootHist().printBasicInfo(sout, engine->bot->getRootBoard());
-      //Filter out all double newlines, since double newline terminates GTP command responses
-      string s = sout.str();
-      string filtered;
-      for(int i = 0; i<s.length(); i++) {
-        if(i > 0 && s[i-1] == '\n' && s[i] == '\n')
-          continue;
-        filtered += s[i];
-      }
-      response = Global::trim(filtered);
-    }
-
-    else if(command == "fixed_handicap") {
-      int n;
-      if(pieces.size() != 1) {
-        responseIsError = true;
-        response = "Expected one argument for fixed_handicap but got '" + Global::concat(pieces," ") + "'";
-      }
-      else if(!Global::tryStringToInt(pieces[0],n)) {
-        responseIsError = true;
-        response = "Could not parse number of handicap stones: '" + pieces[0] + "'";
-      }
-      else if(n < 2) {
-        responseIsError = true;
-        response = "Number of handicap stones less than 2: '" + pieces[0] + "'";
-      }
-      else if(!engine->bot->getRootBoard().isEmpty()) {
-        responseIsError = true;
-        response = "Board is not empty";
-      }
-      else {
-        engine->placeFixedHandicap(n,response,responseIsError);
-      }
-    }
-
-    else if(command == "place_free_handicap") {
-      int n;
-      if(pieces.size() != 1) {
-        responseIsError = true;
-        response = "Expected one argument for place_free_handicap but got '" + Global::concat(pieces," ") + "'";
-      }
-      else if(!Global::tryStringToInt(pieces[0],n)) {
-        responseIsError = true;
-        response = "Could not parse number of handicap stones: '" + pieces[0] + "'";
-      }
-      else if(n < 2) {
-        responseIsError = true;
-        response = "Number of handicap stones less than 2: '" + pieces[0] + "'";
-      }
-      else if(!engine->bot->getRootBoard().isEmpty()) {
-        responseIsError = true;
-        response = "Board is not empty";
-      }
-      else {
-        engine->placeFreeHandicap(n,response,responseIsError,seedRand);
-      }
-    }
-
-    else if(command == "set_free_handicap") {
-      if(!engine->bot->getRootBoard().isEmpty()) {
-        responseIsError = true;
-        response = "Board is not empty";
-      }
-      else {
-        vector<Loc> locs;
-        int xSize = engine->bot->getRootBoard().x_size;
-        int ySize = engine->bot->getRootBoard().y_size;
-        Board board(xSize,ySize);
-        for(int i = 0; i<pieces.size(); i++) {
-          Loc loc;
-          bool suc = tryParseLoc(pieces[i],board,loc);
-          if(!suc || loc == Board::PASS_LOC) {
-            responseIsError = true;
-            response = "Invalid handicap location: " + pieces[i];
-          }
-          locs.push_back(loc);
-        }
-        for(int i = 0; i<locs.size(); i++)
-          board.setStone(locs[i],P_BLACK);
-
-        Player pla = P_WHITE;
-        BoardHistory hist(board,pla,engine->getCurrentRules(),0);
-        vector<Move> newMoveHistory;
-        engine->setPositionAndRules(pla,board,hist,board,pla,newMoveHistory);
-      }
-    }
-
-    else if(command == "final_score") {
-      engine->stopAndWait();
-
-      BoardHistory hist = engine->bot->getRootHist();
-
-      //If the game is finished, then we score the game as-is.
-      //If it's not finished, then we try to get a bit clever.
-      Player winner = C_EMPTY;
-      double finalWhiteMinusBlackScore = 0.0;
-      if(hist.isGameFinished) {
-        //For GTP purposes, we treat noResult as a draw since there is no provision for anything else.
-        winner = hist.winner;
-        finalWhiteMinusBlackScore = hist.finalWhiteMinusBlackScore;
-      }
-      else {
-        double lead = engine->computeLead(logger);
-        finalWhiteMinusBlackScore = lead;
-        winner = lead > 0 ? P_WHITE : lead < 0 ? P_BLACK : C_EMPTY;
-      }
-
-      if(winner == C_EMPTY)
-        response = "0";
-      else if(winner == C_BLACK)
-        response = "B+" + Global::strprintf("%.1f",-finalWhiteMinusBlackScore);
-      else if(winner == C_WHITE)
-        response = "W+" + Global::strprintf("%.1f",finalWhiteMinusBlackScore);
-      else
-        ASSERT_UNREACHABLE;
-    }
-
-    else if(command == "final_status_list") {
-      int statusMode = 0;
-      if(pieces.size() != 1) {
-        responseIsError = true;
-        response = "Expected one argument for final_status_list but got '" + Global::concat(pieces," ") + "'";
-      }
-      else {
-        if(pieces[0] == "alive")
-          statusMode = 0;
-        else if(pieces[0] == "seki")
-          statusMode = 1;
-        else if(pieces[0] == "dead")
-          statusMode = 2;
-        else {
-          responseIsError = true;
-          response = "Argument to final_status_list must be 'alive' or 'seki' or 'dead'";
-          statusMode = 3;
-        }
-
-        if(statusMode < 3) {
-          vector<bool> isAlive = engine->computeAnticipatedStatusesWithOwnership(logger);
-          Board board = engine->bot->getRootBoard();
-          vector<Loc> locsToReport;
-
-          if(statusMode == 0) {
-            for(int y = 0; y<board.y_size; y++) {
-              for(int x = 0; x<board.x_size; x++) {
-                Loc loc = Location::getLoc(x,y,board.x_size);
-                if(board.colors[loc] != C_EMPTY && isAlive[loc])
-                  locsToReport.push_back(loc);
-              }
-            }
-          }
-          if(statusMode == 2) {
-            for(int y = 0; y<board.y_size; y++) {
-              for(int x = 0; x<board.x_size; x++) {
-                Loc loc = Location::getLoc(x,y,board.x_size);
-                if(board.colors[loc] != C_EMPTY && !isAlive[loc])
-                  locsToReport.push_back(loc);
-              }
-            }
-          }
-
-          response = "";
-          for(int i = 0; i<locsToReport.size(); i++) {
-            Loc loc = locsToReport[i];
-            if(i > 0)
-              response += " ";
-            response += Location::toString(loc,board);
-          }
-        }
-      }
-    }
-
-    else if(command == "loadsgf") {
-      if(pieces.size() != 1 && pieces.size() != 2) {
-        responseIsError = true;
-        response = "Expected one or two arguments for loadsgf but got '" + Global::concat(pieces," ") + "'";
-      }
-      else {
-        string filename = pieces[0];
-        bool parseFailed = false;
-        bool moveNumberSpecified = false;
-        int moveNumber = 0;
-        if(pieces.size() == 2) {
-          bool suc = Global::tryStringToInt(pieces[1],moveNumber);
-          if(!suc || moveNumber < 0 || moveNumber > 10000000)
-            parseFailed = true;
-          else {
-            moveNumberSpecified = true;
-          }
-        }
-        if(parseFailed) {
-          responseIsError = true;
-          response = "Invalid value for moveNumber for loadsgf";
-        }
-        else {
-          Board sgfInitialBoard;
-          Player sgfInitialNextPla;
-          BoardHistory sgfInitialHist;
-          Rules sgfRules;
-          Board sgfBoard;
-          Player sgfNextPla;
-          BoardHistory sgfHist;
-
-          bool sgfParseSuccess = false;
-          CompactSgf* sgf = NULL;
-          try {
-            sgf = CompactSgf::loadFile(filename);
-
-            if(!moveNumberSpecified || moveNumber > sgf->moves.size())
-              moveNumber = sgf->moves.size();
-
-            sgfRules = sgf->getRulesOrWarn(
-              engine->getCurrentRules(), //Use current rules as default
-              [&logger](const string& msg) { logger.write(msg); cerr << msg << endl; }
-            );
-            if(engine->nnEval != NULL) {
-              bool rulesWereSupported;
-              Rules supportedRules = engine->nnEval->getSupportedRules(sgfRules,rulesWereSupported);
-              if(!rulesWereSupported) {
-                ostringstream out;
-                out << "WARNING: Rules " << sgfRules.toJsonStringNoKomi()
-                    << " from sgf not supported by neural net, using " << supportedRules.toJsonStringNoKomi() << " instead";
-                logger.write(out.str());
-                if(!loggingToStderr)
-                  cerr << out.str() << endl;
-                sgfRules = supportedRules;
-              }
-            }
-
-            if(isForcingKomi)
-              sgfRules.komi = forcedKomi;
-
-            {
-              //See if the rules differ, IGNORING komi differences
-              Rules currentRules = engine->getCurrentRules();
-              currentRules.komi = sgfRules.komi;
-              if(sgfRules != currentRules) {
-                ostringstream out;
-                out << "Changing rules to " << sgfRules.toJsonStringNoKomi();
-                logger.write(out.str());
-                if(!loggingToStderr)
-                  cerr << out.str() << endl;
-              }
-            }
-
-            sgf->setupInitialBoardAndHist(sgfRules, sgfInitialBoard, sgfInitialNextPla, sgfInitialHist);
-            sgfBoard = sgfInitialBoard;
-            sgfNextPla = sgfInitialNextPla;
-            sgfHist = sgfInitialHist;
-            sgf->playMovesTolerant(sgfBoard,sgfNextPla,sgfHist,moveNumber,preventEncore);
-
-            delete sgf;
-            sgf = NULL;
-            sgfParseSuccess = true;
-          }
-          catch(const StringError& err) {
-            delete sgf;
-            sgf = NULL;
-            responseIsError = true;
-            response = "Could not load sgf: " + string(err.what());
-          }
-          catch(...) {
-            delete sgf;
-            sgf = NULL;
-            responseIsError = true;
-            response = "Cannot load file";
-          }
-
-          if(sgfParseSuccess) {
-            if(sgfRules.komi != engine->getCurrentRules().komi) {
-              ostringstream out;
-              out << "Changing komi to " << sgfRules.komi;
-              logger.write(out.str());
-              if(!loggingToStderr)
-                cerr << out.str() << endl;
-            }
-            engine->setPositionAndRules(sgfNextPla, sgfBoard, sgfHist, sgfInitialBoard, sgfInitialNextPla, sgfHist.moveHistory);
-          }
-        }
-      }
-    }
-
-    else if(command == "printsgf") {
-      if(pieces.size() != 0 && pieces.size() != 1) {
-        responseIsError = true;
-        response = "Expected zero or one argument for print but got '" + Global::concat(pieces," ") + "'";
-      }
-      else if(pieces.size() == 0 || pieces[0] == "-") {
-        ostringstream out;
-        WriteSgf::writeSgf(out,"","",engine->bot->getRootHist(),NULL,true,false);
-        response = out.str();
-      }
-      else {
-        ofstream out(pieces[0]);
-        WriteSgf::writeSgf(out,"","",engine->bot->getRootHist(),NULL,true,false);
-        out.close();
-        response = "";
-      }
-    }
-
-    else if(command == "analyze" || command == "lz-analyze" || command == "kata-analyze") {    
-      Player pla = engine->bot->getRootPla();
-      bool parseFailed = false;
-      GTPEngine::AnalyzeArgs args = parseAnalyzeCommand(command, pieces, pla, parseFailed, engine);
-
-      if(parseFailed) {
-        responseIsError = true;
-        response = "Could not parse analyze arguments or arguments out of range: '" + Global::concat(pieces," ") + "'";
-      }
-      else {
-        //Make sure the "equals" for GTP is printed out prior to the first analyze line, regardless of thread racing
-        if(hasId)
-          cout << "=" << Global::intToString(id) << endl;
-        else
-          cout << "=" << endl;
-
-        engine->analyze(pla, args);
-
-        //No response - currentlyAnalyzing will make sure we get a newline at the appropriate time, when stopped.
-        suppressResponse = true;
-        currentlyAnalyzing = true;
-      }
-    }
-
-    else if(command == "kata-raw-nn") {
-      int whichSymmetry = -1;
-      bool parsed = false;
-      if(pieces.size() == 1) {
-        string s = Global::trim(Global::toLower(pieces[0]));
-        if(s == "all")
-          parsed = true;
-        else if(Global::tryStringToInt(s,whichSymmetry) && whichSymmetry >= 0 && whichSymmetry <= 7)
-          parsed = true;
-      }
-
-      if(!parsed) {
-        responseIsError = true;
-        response = "Expected one argument 'all' or symmetry index [0-7] for kata-raw-nn but got '" + Global::concat(pieces," ") + "'";
-      }
-      else {
-        response = engine->rawNN(whichSymmetry);
-      }
-    }
-
-
-    else if(command == "cputime" || command == "gomill-cpu_time") {
-      response = Global::doubleToString(engine->genmoveTimeSum);
-    }
-
-    else if(command == "stop") {
-      //Stop any ongoing ponder or analysis
-      engine->stopAndWait();
-    }
-
-    else {
-      responseIsError = true;
-      response = "unknown command";
-    }
-
-
-    //Postprocessing of response
-    if(hasId)
-      response = Global::intToString(id) + " " + response;
-    else
-      response = " " + response;
-
-    if(responseIsError)
-      response = "?" + response;
-    else
-      response = "=" + response;
-
-    if(!suppressResponse) {
-      cout << response << endl;
-      cout << endl;
-    }
-
-    if(logAllGTPCommunication)
-      logger.write(response);
-
-    if(shouldQuitAfterResponse)
-      break;
-
-    if(maybeStartPondering && ponderingEnabled)
-      engine->ponder();
-
-  } //Close read loop
-
-  delete engine;
-  engine = NULL;
-  NeuralNet::globalCleanup();
-  ScoreValue::freeTables();
-
-  logger.write("All cleaned up, quitting");
-  return 0;
-}
-=======
-#include "../core/global.h"
-#include "../core/config_parser.h"
-#include "../core/timer.h"
-#include "../core/datetime.h"
-#include "../core/makedir.h"
-#include "../dataio/sgf.h"
-#include "../search/asyncbot.h"
-#include "../program/setup.h"
-#include "../program/playutils.h"
-#include "../program/play.h"
-#include "../command/commandline.h"
-#include "../main.h"
-
-using namespace std;
-
-static const vector<string> knownCommands = {
-  //Basic GTP commands
-  "protocol_version",
-  "name",
-  "version",
-  "known_command",
-  "list_commands",
-  "quit",
-
-  //GTP extension - specify "boardsize X:Y" or "boardsize X Y" for non-square sizes
-  //rectangular_boardsize is an alias for boardsize, intended to make it more evident that we have such support
-  "boardsize",
-  "rectangular_boardsize",
-  
-  "clear_board",
-  "set_position",
-  "komi",
-  "play",
-  "undo",
-
-  //GTP extension - specify rules
-  "kata-get-rules",
-  "kata-set-rule",
-  "kata-set-rules",
-
-  //Get or change a few limited params dynamically
-  "kata-get-param",
-  "kata-set-param",
-  "kgs-rules",
-  
-  //pda command
-  "pda",
-  "dympdacap",
-  "getpda",
-  "getdympdacap",
-  
-  "genmove",
-  "genmove_debug", //Prints additional info to stderr
-  "search_debug", //Prints additional info to stderr, doesn't actually make the move
-
-  //Clears neural net cached evaluations and bot search tree, allows fresh randomization
-  "clear_cache",
-
-  "showboard",
-  "fixed_handicap",
-  "place_free_handicap",
-  "set_free_handicap",
-  "time_settings",
-  "kgs-time_settings",
-  "time_left",
-  "final_score",
-  "final_status_list",
-
-  "loadsgf",
-  "printsgf",
-
-  //GTP extensions for board analysis
-  // "genmove_analyze",
-  "lz-genmove_analyze",
-  "kata-genmove_analyze",
-  // "analyze",
-  "lz-analyze",
-  "kata-analyze",
-
-  //Display raw neural net evaluations
-  "kata-raw-nn",
-
-  //Misc other stuff
-  "cputime",
-  "gomill-cpu_time",
-
-  //Some debug commands
-  "kata-debug-print-tc",
-
-  //Stop any ongoing ponder or analyze
-  "stop",
-};
-
-static bool tryParseLoc(const string& s, const Board& b, Loc& loc) {
-  return Location::tryOfString(s,b,loc);
-}
-
-static bool timeIsValid(const double& time) {
-  if(isnan(time) || time < 0.0 || time > 1e50)
-    return false;
-  return true;
-}
-
-static double parseMainTime(const vector<string>& args, int argIdx) {
-  double mainTime = 0.0;
-  if(args.size() <= argIdx || !Global::tryStringToDouble(args[argIdx],mainTime))
-    throw StringError("Expected float for main time as argument " + Global::intToString(argIdx));
-  if(!timeIsValid(mainTime))
-    throw StringError("Main time is an invalid value: " + args[argIdx]);
-  return mainTime;
-}
-static double parsePerPeriodTime(const vector<string>& args, int argIdx) {
-  double perPeriodTime = 0.0;
-  if(args.size() <= argIdx || !Global::tryStringToDouble(args[argIdx],perPeriodTime))
-    throw StringError("Expected float for byo-yomi per-period time as argument " + Global::intToString(argIdx));
-  if(!timeIsValid(perPeriodTime))
-    throw StringError("byo-yomi per-period time is an invalid value: " + args[argIdx]);
-  return perPeriodTime;
-}
-static int parseByoYomiStones(const vector<string>& args, int argIdx) {
-  int byoYomiStones = 0;
-  if(args.size() <= argIdx || !Global::tryStringToInt(args[argIdx],byoYomiStones))
-    throw StringError("Expected int for byo-yomi overtime stones as argument " + Global::intToString(argIdx));
-  if(byoYomiStones < 0 || byoYomiStones > 1000000)
-    throw StringError("byo-yomi overtime stones is an invalid value: " + args[argIdx]);
-  return byoYomiStones;
-}
-static int parseByoYomiPeriods(const vector<string>& args, int argIdx) {
-  int byoYomiPeriods = 0;
-  if(args.size() <= argIdx || !Global::tryStringToInt(args[argIdx],byoYomiPeriods))
-    throw StringError("Expected int for byo-yomi overtime periods as argument " + Global::intToString(argIdx));
-  if(byoYomiPeriods < 0 || byoYomiPeriods > 1000000)
-    throw StringError("byo-yomi overtime periods is an invalid value: " + args[argIdx]);
-  return byoYomiPeriods;
-}
-
-//Assumes that stones are worth 15 points area and 14 points territory, and that 7 komi is fair
-static double initialBlackAdvantage(const BoardHistory& hist) {
-  BoardHistory histCopy = hist;
-  histCopy.setAssumeMultipleStartingBlackMovesAreHandicap(true);
-  int handicapStones = histCopy.computeNumHandicapStones();
-  if(handicapStones <= 1)
-    return 7.0 - hist.rules.komi;
-
-  //Subtract one since white gets the first move afterward
-  int extraBlackStones = handicapStones - 1;
-  double stoneValue = hist.rules.scoringRule == Rules::SCORING_AREA ? 15.0 : 14.0;
-  double whiteHandicapBonus = 0.0;
-  if(hist.rules.whiteHandicapBonusRule == Rules::WHB_N)
-    whiteHandicapBonus += handicapStones;
-  else if(hist.rules.whiteHandicapBonusRule == Rules::WHB_N_MINUS_ONE)
-    whiteHandicapBonus += handicapStones-1;
-
-  return stoneValue * extraBlackStones + (7.0 - hist.rules.komi - whiteHandicapBonus);
-}
-
-static bool noWhiteStonesOnBoard(const Board& board) {
-  for(int y = 0; y < board.y_size; y++) {
-    for(int x = 0; x < board.x_size; x++) {
-      Loc loc = Location::getLoc(x,y,board.x_size);
-      if(board.colors[loc] == P_WHITE)
-        return false;
-    }
-  }
-  return true;
-}
-
-static void updatePlayoutDoublingAdvantageHelper2(
-	AsyncBot* bot, const Board& board, const BoardHistory& hist,
-	double dynamicPlayoutDoublingAdvantageCapPerOppLead,
-	double& desiredPlayoutDoublingAdvantage,
-	SearchParams& params
-) {
-	(void)board;
-	if (!noWhiteStonesOnBoard(board))
-		return;
-	if (dynamicPlayoutDoublingAdvantageCapPerOppLead <= 0.0)
-		return;
-	  double boardSizeScaling = pow(19.0 * 19.0 / (double)(board.x_size * board.y_size), 0.75);
-    double pdaScalingStartPoints = std::max(4.0 / boardSizeScaling, 2.0);
-    double initialBlackAdvantageInPoints = initialBlackAdvantage(hist);
-   double initialAdvantageInPoints = abs(initialBlackAdvantageInPoints);
-	if ((initialBlackAdvantageInPoints < pdaScalingStartPoints)) {
-		desiredPlayoutDoublingAdvantage = 0.0;
-	}
-	else {		
-   // Player disadvantagedPla = initialBlackAdvantageInPoints >= 0 ? P_WHITE : P_BLACK; 
-	if(initialAdvantageInPoints < pdaScalingStartPoints ) {
-		if(board.x_size <= 7 || board.y_size <= 7)
-			desiredPlayoutDoublingAdvantage = 0.0;
-		return;
-    }
-	 //What increment to adjust desiredPlayoutDoublingAdvantage at.
-      //Power of 2 to avoid any rounding issues.
-      const double increment = 0.125;
-
-      //Hard cap of 2.75 in this parameter, since more extreme values start to reach into values without good training.
-      //Scale mildly with board size - small board a given point lead counts as "more".
-      double pdaCap = std::min(
-        2.75,
-        dynamicPlayoutDoublingAdvantageCapPerOppLead *
-        (initialAdvantageInPoints - pdaScalingStartPoints) * boardSizeScaling
-      );
-      pdaCap = round(pdaCap / increment) * increment;
-		//No history, or literally no white stones on board? Then this is a new game or a newly set position
-			//Just use the cap		
-		desiredPlayoutDoublingAdvantage =pdaCap;
-		
-		if (params.playoutDoublingAdvantage != desiredPlayoutDoublingAdvantage) {
-			params.playoutDoublingAdvantage = desiredPlayoutDoublingAdvantage;
-			bot->setParams(params);
-			printf("\nPDA: %f\n", params.playoutDoublingAdvantage);
-		}
-	}
-}
-
-static void updatePlayoutDoublingAdvantageHelper3(
-	AsyncBot* bot, const Board& board, const BoardHistory& hist,
-	double dynamicPlayoutDoublingAdvantageCapPerOppLead,
-	double& desiredPlayoutDoublingAdvantage,
-	SearchParams& params
-) {
-	(void)board;
-	if (dynamicPlayoutDoublingAdvantageCapPerOppLead <= 0.0)
-		return;
-	  double boardSizeScaling = pow(19.0 * 19.0 / (double)(board.x_size * board.y_size), 0.75);
-    double pdaScalingStartPoints = std::max(4.0 / boardSizeScaling, 2.0);
-    double initialBlackAdvantageInPoints = initialBlackAdvantage(hist);
-   double initialAdvantageInPoints = abs(initialBlackAdvantageInPoints);
-	if ((initialBlackAdvantageInPoints < pdaScalingStartPoints)) {
-		desiredPlayoutDoublingAdvantage = 0.0;
-	}
-	else {		
-   // Player disadvantagedPla = initialBlackAdvantageInPoints >= 0 ? P_WHITE : P_BLACK; 
-	if(initialAdvantageInPoints < pdaScalingStartPoints ) {
-		if(board.x_size <= 7 || board.y_size <= 7)
-			desiredPlayoutDoublingAdvantage = 0.0;
-		return;
-    }
-	 //What increment to adjust desiredPlayoutDoublingAdvantage at.
-      //Power of 2 to avoid any rounding issues.
-      const double increment = 0.125;
-
-      //Hard cap of 2.75 in this parameter, since more extreme values start to reach into values without good training.
-      //Scale mildly with board size - small board a given point lead counts as "more".
-      double pdaCap = std::min(
-        2.75,
-        dynamicPlayoutDoublingAdvantageCapPerOppLead *
-        (initialAdvantageInPoints - pdaScalingStartPoints) * boardSizeScaling
-      );
-      pdaCap = round(pdaCap / increment) * increment;
-		//No history, or literally no white stones on board? Then this is a new game or a newly set position
-			//Just use the cap		
-		desiredPlayoutDoublingAdvantage =pdaCap;
-		if (params.playoutDoublingAdvantage != desiredPlayoutDoublingAdvantage) {
-			params.playoutDoublingAdvantage = desiredPlayoutDoublingAdvantage;
-			bot->setParams(params);
-			printf("\nPDA: %f\n", params.playoutDoublingAdvantage);
-		}
-	}
-}
-
-
-
-static void updateDynamicPDAHelper(
-  const Board& board, const BoardHistory& hist,
-  const double dynamicPlayoutDoublingAdvantageCapPerOppLead,
-  const vector<double>& recentWinLossValues,
-  double& desiredDynamicPDAForWhite
-) {
-  (void)board;
-  if(dynamicPlayoutDoublingAdvantageCapPerOppLead <= 0.0) {
-	  return;
-    //desiredDynamicPDAForWhite = 0.0;
-  }
-  else {
-    double boardSizeScaling = pow(19.0 * 19.0 / (double)(board.x_size * board.y_size), 0.75);
-    double pdaScalingStartPoints = std::max(4.0 / boardSizeScaling, 2.0);
-    double initialBlackAdvantageInPoints = initialBlackAdvantage(hist);
-    Player disadvantagedPla = initialBlackAdvantageInPoints >= 0 ? P_WHITE : P_BLACK;
-    double initialAdvantageInPoints = abs(initialBlackAdvantageInPoints);
-    if(initialAdvantageInPoints < pdaScalingStartPoints) {
-     	if (desiredDynamicPDAForWhite > 10)
-			desiredDynamicPDAForWhite = 0.0;
-		if(board.x_size <= 7 || board.y_size <= 7)
-			desiredDynamicPDAForWhite = 0.0;
-    }
-    else {
-      double desiredDynamicPDAForDisadvantagedPla =
-        (disadvantagedPla == P_WHITE) ? desiredDynamicPDAForWhite : -desiredDynamicPDAForWhite;
-
-      //What increment to adjust desiredPDA at.
-      //Power of 2 to avoid any rounding issues.
-      const double increment = 0.125;
-
-      //Hard cap of 2.75 in this parameter, since more extreme values start to reach into values without good training.
-      //Scale mildly with board size - small board a given point lead counts as "more".
-      double pdaCap = std::min(
-        2.75,
-        dynamicPlayoutDoublingAdvantageCapPerOppLead *
-        (initialAdvantageInPoints - pdaScalingStartPoints) * boardSizeScaling
-      );
-      pdaCap = round(pdaCap / increment) * increment;
-
-      //No history, or literally no white stones on board? Then this is a new game or a newly set position
-      if(recentWinLossValues.size() <= 0 || noWhiteStonesOnBoard(board)) {
-        //Just use the cap
-        desiredDynamicPDAForDisadvantagedPla = pdaCap;
-      }
-      else {
-        double winLossValue = recentWinLossValues[recentWinLossValues.size()-1];
-        //Convert to perspective of disadvantagedPla
-        if(disadvantagedPla == P_BLACK)
-          winLossValue = -winLossValue;
-
-        //Keep winLossValue between 5% and 25%, subject to available caps.
-        if(winLossValue < -0.9)
-          desiredDynamicPDAForDisadvantagedPla = desiredDynamicPDAForDisadvantagedPla + 0.125;
-        else if(winLossValue > -0.5)
-          desiredDynamicPDAForDisadvantagedPla = desiredDynamicPDAForDisadvantagedPla - 0.125;
-
-        desiredDynamicPDAForDisadvantagedPla = std::max(desiredDynamicPDAForDisadvantagedPla, 0.0);
-        desiredDynamicPDAForDisadvantagedPla = std::min(desiredDynamicPDAForDisadvantagedPla, pdaCap);
-      }
-
-      desiredDynamicPDAForWhite = (disadvantagedPla == P_WHITE) ? desiredDynamicPDAForDisadvantagedPla : -desiredDynamicPDAForDisadvantagedPla;
-    }
-  }
-}
-
-static bool shouldResign(
-  const Board& board,
-  const BoardHistory& hist,
-  Player pla,
-  const vector<double>& recentWinLossValues,
-  double lead,
-  const double resignThreshold,
-  const int resignConsecTurns,
-  const double resignMinScoreDifference
-) {
-  double initialBlackAdvantageInPoints = initialBlackAdvantage(hist);
-
-  int minTurnForResignation = 0;
-  double noResignationWhenWhiteScoreAbove = board.x_size * board.y_size;
-  if(initialBlackAdvantageInPoints > 0.9 && pla == P_WHITE) {
-    //Play at least some moves no matter what
-    minTurnForResignation = 1 + board.x_size * board.y_size / 5;
-
-    //In a handicap game, also only resign if the lead difference is well behind schedule assuming
-    //that we're supposed to catch up over many moves.
-    double numTurnsToCatchUp = 0.60 * board.x_size * board.y_size - minTurnForResignation;
-    double numTurnsSpent = (double)(hist.moveHistory.size()) - minTurnForResignation;
-    if(numTurnsToCatchUp <= 1.0)
-      numTurnsToCatchUp = 1.0;
-    if(numTurnsSpent <= 0.0)
-      numTurnsSpent = 0.0;
-    if(numTurnsSpent > numTurnsToCatchUp)
-      numTurnsSpent = numTurnsToCatchUp;
-
-    double resignScore = -initialBlackAdvantageInPoints * ((numTurnsToCatchUp - numTurnsSpent) / numTurnsToCatchUp);
-    resignScore -= 5.0; //Always require at least a 5 point buffer
-    resignScore -= initialBlackAdvantageInPoints * 0.15; //And also require a 15% of the initial handicap
-
-    noResignationWhenWhiteScoreAbove = resignScore;
-  }
-
-  if(hist.moveHistory.size() < minTurnForResignation)
-    return false;
-  if(pla == P_WHITE && lead > noResignationWhenWhiteScoreAbove)
-    return false;
-  if(resignConsecTurns > recentWinLossValues.size())
-    return false;
-  //Don't resign close games.
-  if((pla == P_WHITE && lead > -resignMinScoreDifference) || (pla == P_BLACK && lead < resignMinScoreDifference))
-    return false;
-
-  for(int i = 0; i<resignConsecTurns; i++) {
-    double winLossValue = recentWinLossValues[recentWinLossValues.size()-1-i];
-    Player resignPlayerThisTurn = C_EMPTY;
-    if(winLossValue < resignThreshold)
-      resignPlayerThisTurn = P_WHITE;
-    else if(winLossValue > -resignThreshold)
-      resignPlayerThisTurn = P_BLACK;
-
-    if(resignPlayerThisTurn != pla)
-      return false;
-  }
-
-  return true;
-}
-
-struct GTPEngine {
-  GTPEngine(const GTPEngine&) = delete;
-  GTPEngine& operator=(const GTPEngine&) = delete;
-
-  const string nnModelFile;
-  const bool assumeMultipleStartingBlackMovesAreHandicap;
-  const int analysisPVLen;
-  const bool preventEncore;
-
-  double dynamicPlayoutDoublingAdvantageCapPerOppLead;
-  double staticPlayoutDoublingAdvantage;
-  bool staticPDATakesPrecedence;
-  double genmoveWideRootNoise;
-  double analysisWideRootNoise;
-  bool genmoveAntiMirror;
-  bool analysisAntiMirror;
-
-  NNEvaluator* nnEval;
-  AsyncBot* bot;
-  Rules currentRules; //Should always be the same as the rules in bot, if bot is not NULL.
-
-  //Stores the params we want to be using during genmoves or analysis
-  SearchParams params;
-
-  TimeControls bTimeControls;
-  TimeControls wTimeControls;
-
-  //This move history doesn't get cleared upon consecutive moves by the same side, and is used
-  //for undo, whereas the one in search does.
-  Board initialBoard;
-  Player initialPla;
-  vector<Move> moveHistory;
-
-  vector<double> recentWinLossValues;
-  double lastSearchFactor;
-  double desiredDynamicPDAForWhite;
-  bool avoidMYTDaggerHack;
-
-  Player perspective;
-
-  double genmoveTimeSum;
-
-  GTPEngine(
-    const string& modelFile, SearchParams initialParams, Rules initialRules,
-    bool assumeMultiBlackHandicap, bool prevtEncore,
-    double dynamicPDACapPerOppLead, double staticPDA, bool staticPDAPrecedence,
-    bool avoidDagger,
-    double genmoveWRN, double analysisWRN,
-    bool genmoveAntiMir, bool analysisAntiMir,
-    Player persp, int pvLen
-  )
-    :nnModelFile(modelFile),
-     assumeMultipleStartingBlackMovesAreHandicap(assumeMultiBlackHandicap),
-     analysisPVLen(pvLen),
-     preventEncore(prevtEncore),
-     dynamicPlayoutDoublingAdvantageCapPerOppLead(dynamicPDACapPerOppLead),
-     staticPlayoutDoublingAdvantage(staticPDA),
-     staticPDATakesPrecedence(staticPDAPrecedence),
-     genmoveWideRootNoise(genmoveWRN),
-     analysisWideRootNoise(analysisWRN),
-     genmoveAntiMirror(genmoveAntiMir),
-     analysisAntiMirror(analysisAntiMir),
-     nnEval(NULL),
-     bot(NULL),
-     currentRules(initialRules),
-     params(initialParams),
-     bTimeControls(),
-     wTimeControls(),
-     initialBoard(),
-     initialPla(P_BLACK),
-     moveHistory(),
-     recentWinLossValues(),
-     lastSearchFactor(1.0),
-     desiredDynamicPDAForWhite(0.0),
-     avoidMYTDaggerHack(avoidDagger),
-     perspective(persp),
-     genmoveTimeSum(0.0)
-  {
-  }
-
-  ~GTPEngine() {
-    stopAndWait();
-    delete bot;
-    delete nnEval;
-  }
-
-  void stopAndWait() {
-    bot->stopAndWait();
-  }
-
-  Rules getCurrentRules() {
-    return currentRules;
-  }
-
-  void clearStatsForNewGame() {
-    //Currently nothing
-  }
-
-  //Specify -1 for the sizes for a default
-  void setOrResetBoardSize(ConfigParser& cfg, Logger& logger, Rand& seedRand, int boardXSize, int boardYSize) {
-    if(nnEval != NULL && boardXSize == nnEval->getNNXLen() && boardYSize == nnEval->getNNYLen())
-      return;
-    if(nnEval != NULL) {
-      assert(bot != NULL);
-      bot->stopAndWait();
-      delete bot;
-      delete nnEval;
-      bot = NULL;
-      nnEval = NULL;
-      logger.write("Cleaned up old neural net and bot");
-    }
-
-    bool wasDefault = false;
-    if(boardXSize == -1 || boardYSize == -1) {
-      boardXSize = 19;
-      boardYSize = 19;
-      wasDefault = true;
-    }
-
-    int maxConcurrentEvals = params.numThreads * 2 + 16; // * 2 + 16 just to give plenty of headroom
-    int expectedConcurrentEvals = params.numThreads;
-    int defaultMaxBatchSize = std::max(8,((params.numThreads+3)/4)*4);
-    nnEval = Setup::initializeNNEvaluator(
-      nnModelFile,nnModelFile,cfg,logger,seedRand,maxConcurrentEvals,expectedConcurrentEvals,
-      boardXSize,boardYSize,defaultMaxBatchSize,
-      Setup::SETUP_FOR_GTP
-    );
-    logger.write("Loaded neural net with nnXLen " + Global::intToString(nnEval->getNNXLen()) + " nnYLen " + Global::intToString(nnEval->getNNYLen()));
-
-    {
-      bool rulesWereSupported;
-      nnEval->getSupportedRules(currentRules,rulesWereSupported);
-      if(!rulesWereSupported) {
-        throw StringError("Rules " + currentRules.toJsonStringNoKomi() + " from config file " + cfg.getFileName() + " are NOT supported by neural net");
-      }
-    }
-
-    //On default setup, also override board size to whatever the neural net was initialized with
-    //So that if the net was initalized smaller, we don't fail with a big board
-    if(wasDefault) {
-      boardXSize = nnEval->getNNXLen();
-      boardYSize = nnEval->getNNYLen();
-    }
-
-    string searchRandSeed;
-    if(cfg.contains("searchRandSeed"))
-      searchRandSeed = cfg.getString("searchRandSeed");
-    else
-      searchRandSeed = Global::uint64ToString(seedRand.nextUInt64());
-
-    bot = new AsyncBot(params, nnEval, &logger, searchRandSeed);
-
-    Board board(boardXSize,boardYSize);
-    Player pla = P_BLACK;
-    BoardHistory hist(board,pla,currentRules,0);
-    vector<Move> newMoveHistory;
-    setPositionAndRules(pla,board,hist,board,pla,newMoveHistory);
-    clearStatsForNewGame();
-  }
-
-  void setPositionAndRules(Player pla, const Board& board, const BoardHistory& h, const Board& newInitialBoard, Player newInitialPla, const vector<Move> newMoveHistory) {
-    BoardHistory hist(h);
-    //Ensure we always have this value correct
-    hist.setAssumeMultipleStartingBlackMovesAreHandicap(assumeMultipleStartingBlackMovesAreHandicap);
-
-    currentRules = hist.rules;
-    bot->setPosition(pla,board,hist);
-    initialBoard = newInitialBoard;
-    initialPla = newInitialPla;
-    moveHistory = newMoveHistory;
-    recentWinLossValues.clear();
-    updateDynamicPDA();
-  }
   
       void setPositionAndRules2(Player pla, const Board& board, const BoardHistory& h, const Board& newInitialBoard, Player newInitialPla, const vector<Move> newMoveHistory) {
     BoardHistory hist(h);
@@ -5589,5 +2864,4 @@
 
   logger.write("All cleaned up, quitting");
   return 0;
-}
->>>>>>> 1b0c0711
+}